--- conflicted
+++ resolved
@@ -216,11 +216,7 @@
     Sets this master to offline and publish the new state to the ROS network.
     '''
     if not self.callback_master_state is None and self.online:
-<<<<<<< HEAD
       rospy.loginfo('Set host to offline: %s'%self.mastername)
-=======
-      rospy.logdebug('Set host to offline: %s'%self.mastername)
->>>>>>> 958b46c2
       self.callback_master_state(MasterState(MasterState.STATE_CHANGED,
                                              ROSMaster(str(self.mastername),
                                                        self.masteruri,
@@ -293,6 +289,7 @@
             else:
               #publish new node 
               if not (self.callback_master_state is None):
+                rospy.loginfo("Added master with ROS_MASTER_URI=%s"%(self.masteruri))
                 self.callback_master_state(MasterState(MasterState.STATE_NEW, 
                                                        ROSMaster(str(self.mastername),
                                                                  self.masteruri,
@@ -787,7 +784,7 @@
                                                                False, 
                                                                master.discoverername, 
                                                                master.monitoruri)))
-                    rospy.logdebug("Remove master discovery: http://%s:%s"%(address[0], monitor_port))
+                    rospy.loginfo("Remove master discovery: http://%s:%s, with ROS_MASTER_URI=%s"%(address[0], monitor_port, master.masteruri))
                     self._rem_address(address[0])
                     del self.masters[master_key]
               # update the timestamp of existing master
@@ -801,7 +798,7 @@
                 add_to_list = True
               if add_to_list:
                 with self.__lock:
-                  rospy.logdebug("Add discovery master: http://%s:%s"%(address[0], monitor_port))
+                  rospy.loginfo("Detected master discovery: http://%s:%s"%(address[0], monitor_port))
                   self._add_address(address[0])
                   self.masters[master_key] = DiscoveredMaster(monitoruri=''.join(['http://', address[0],':',str(monitor_port)]), 
                                                               heartbeat_rate=float(rate)/10.0,
