--- conflicted
+++ resolved
@@ -1,1672 +1,1666 @@
-# Software License Agreement (BSD License)
-#
-# Copyright (c) 2012, Fraunhofer FKIE/US, Alexander Tiderko
-# All rights reserved.
-#
-# Redistribution and use in source and binary forms, with or without
-# modification, are permitted provided that the following conditions
-# are met:
-#
-#  * Redistributions of source code must retain the above copyright
-#    notice, this list of conditions and the following disclaimer.
-#  * Redistributions in binary form must reproduce the above
-#    copyright notice, this list of conditions and the following
-#    disclaimer in the documentation and/or other materials provided
-#    with the distribution.
-#  * Neither the name of Fraunhofer nor the names of its
-#    contributors may be used to endorse or promote products derived
-#    from this software without specific prior written permission.
-#
-# THIS SOFTWARE IS PROVIDED BY THE COPYRIGHT HOLDERS AND CONTRIBUTORS
-# "AS IS" AND ANY EXPRESS OR IMPLIED WARRANTIES, INCLUDING, BUT NOT
-# LIMITED TO, THE IMPLIED WARRANTIES OF MERCHANTABILITY AND FITNESS
-# FOR A PARTICULAR PURPOSE ARE DISCLAIMED. IN NO EVENT SHALL THE
-# COPYRIGHT OWNER OR CONTRIBUTORS BE LIABLE FOR ANY DIRECT, INDIRECT,
-# INCIDENTAL, SPECIAL, EXEMPLARY, OR CONSEQUENTIAL DAMAGES (INCLUDING,
-# BUT NOT LIMITED TO, PROCUREMENT OF SUBSTITUTE GOODS OR SERVICES;
-# LOSS OF USE, DATA, OR PROFITS; OR BUSINESS INTERRUPTION) HOWEVER
-# CAUSED AND ON ANY THEORY OF LIABILITY, WHETHER IN CONTRACT, STRICT
-# LIABILITY, OR TORT (INCLUDING NEGLIGENCE OR OTHERWISE) ARISING IN
-# ANY WAY OUT OF THE USE OF THIS SOFTWARE, EVEN IF ADVISED OF THE
-# POSSIBILITY OF SUCH DAMAGE.
-
-import os
-import time
-import uuid
-import xmlrpclib
-import getpass
-
-from datetime import datetime
-
-from python_qt_binding import QtGui
-from python_qt_binding import QtCore
-#from python_qt_binding import QtUiTools
-from python_qt_binding import loadUi
-
-import roslib; roslib.load_manifest('node_manager_fkie')
-import rospy
-
-import gui_resources
-from .discovery_listener import MasterListService, MasterStateTopic, MasterStatisticTopic, OwnMasterMonitoring
-from .update_handler import UpdateHandler
-from .master_view_proxy import MasterViewProxy
-from .launch_config import LaunchConfig#, LaunchConfigException
-from .capability_table import CapabilityTable
-from .xml_editor import XmlEditor
-from .detailed_msg_box import WarningMessageBox
-from .network_discovery_dialog import NetworkDiscoveryDialog
-from .parameter_dialog import ParameterDialog
-from .progress_queue import ProgressQueue#, ProgressThread
-from .screen_handler import ScreenHandler
-from .sync_dialog import SyncDialog
-from .common import masteruri_from_ros, package_name
-from .select_dialog import SelectDialog
-from .master_list_model import MasterModel, MasterSyncItem
-from .log_widget import LogWidget
-from .launch_files_widget import LaunchFilesWidget
-from .settings_widget import SettingsWidget
-from .menu_rqt import MenuRqt
-
-import node_manager_fkie as nm
-
-from multimaster_msgs_fkie.msg import LinkState, LinkStatesStamped, MasterState#, ROSMaster, SyncMasterInfo, SyncTopicInfo
-from master_discovery_fkie.common import resolve_url
-#from master_discovery_fkie.srv import DiscoverMasters, GetSyncInfo
-
-
-class MainWindow(QtGui.QMainWindow):
-  '''
-  The class to create the main window of the application.
-  '''
-  DELAYED_NEXT_REQ_ON_ERR = 5.0
-
-  def __init__(self, files=[], restricted_to_one_master=False, parent=None):
-    '''
-    Creates the window, connects the signals and init the class.
-    '''
-    QtGui.QMainWindow.__init__(self)
-    restricted_to_one_master = False
-    self._finished = False
-    self._history_selected_robot = ''
-    self.__icons = {'empty' : (QtGui.QIcon(), ''),
-                    'default_pc' : (QtGui.QIcon(':/icons/crystal_clear_miscellaneous.png'), ':/icons/crystal_clear_miscellaneous.png'),
-                    'log_warning' : (QtGui.QIcon(':/icons/crystal_clear_warning.png'), ':/icons/crystal_clear_warning.png')
-                    } # (masnter name : (QIcon, path))
-    self.__current_icon = None
-    self.__current_master_label_name = None
-    self._changed_files = dict()
-    self._changed_files_param = dict()
-    #self.setAttribute(QtCore.Qt.WA_AlwaysShowToolTips, True)
-    # setup main window frame
-    self.setObjectName('MainWindow')
-#    self = mainWindow = QtGui.QMainWindow()
-#    self = mainWindow = loader.load(":/forms/MainWindow.ui")
-    ui_file = os.path.join(os.path.dirname(os.path.realpath(__file__)), 'MainWindow.ui')
-    #/home/tiderko/ros/src/multimaster_fkie/node_manager_fkie/src/node_manager_fkie/
-    loadUi(ui_file, self)
-    self.setObjectName('MainUI')
-    self.user_frame.setVisible(False)
-    self._add_user_to_combo(getpass.getuser())
-    self.userComboBox.editTextChanged.connect(self.on_user_changed)
-    self.masterInfoFrame.setEnabled(False)
-    self.infoButton.clicked.connect(self.on_info_clicked)
-    self.refreshHostButton.clicked.connect(self.on_refresh_master_clicked)
-    self.runButton.clicked.connect(self.on_run_node_clicked)
-    self.syncButton.released.connect(self.on_sync_dialog_released)
-
-    menu_rqt = MenuRqt(self.rqtButton)
-    menu_rqt.start_rqt_plugin_signal.connect(self.on_rqt_plugin_start)
-
-    # setup settings widget
-    self.settings_dock = SettingsWidget(self)
-    self.addDockWidget(QtCore.Qt.LeftDockWidgetArea, self.settings_dock)
-    # setup logger widget
-    self.log_dock = LogWidget(self)
-    self.log_dock.added_signal.connect(self._on_log_added)
-    self.log_dock.cleared_signal.connect(self._on_log_cleared)
-    self.addDockWidget(QtCore.Qt.BottomDockWidgetArea, self.log_dock)
-    self.logButton.clicked.connect(self._on_log_button_clicked)
-    # setup the launch files view
-    self.launch_dock = LaunchFilesWidget(self)
-    self.launch_dock.load_signal.connect(self.on_load_launch_file)
-    self.launch_dock.load_as_default_signal.connect(self.on_load_launch_as_default)
-    self.launch_dock.edit_signal.connect(self.on_launch_edit)
-    self.launch_dock.transfer_signal.connect(self.on_launch_transfer)
-    self.addDockWidget(QtCore.Qt.LeftDockWidgetArea, self.launch_dock)
-
-    self.mIcon = QtGui.QIcon(":/icons/crystal_clear_prop_run.png")
-    self.setWindowIcon(self.mIcon)
-    self.setWindowTitle("Node Manager")
-#    self.setCentralWidget(mainWindow)
-
-    # init the stack layout which contains the information about different ros master
-    self.stackedLayout = QtGui.QStackedLayout()
-    self.stackedLayout.setObjectName('stackedLayout')
-    emptyWidget = QtGui.QWidget()
-    emptyWidget.setObjectName('emptyWidget')
-    self.stackedLayout.addWidget(emptyWidget)
-    self.tabWidget.currentChanged.connect(self.on_currentChanged_tab)
-    self.tabLayout = QtGui.QVBoxLayout(self.tabPlace)
-    self.tabLayout.setObjectName("tabLayout")
-    self.tabLayout.setContentsMargins(0, 0, 0, 0)
-    self.tabLayout.addLayout(self.stackedLayout)
-
-    # initialize the progress queue
-    self._progress_queue = ProgressQueue(self.progressFrame, self.progressBar, self.progressCancelButton)
-    self._progress_queue_sync = ProgressQueue(self.progressFrame_sync, self.progressBar_sync, self.progressCancelButton_sync)
-
-    # initialize the view for the discovered ROS master
-    self.master_model = MasterModel(self.getMasteruri())
-    self.masterTableView.setModel(self.master_model)
-#    self.masterTableView.setAlternatingRowColors(True)
-    self.masterTableView.clicked.connect(self.on_master_table_clicked)
-    self.masterTableView.pressed.connect(self.on_master_table_pressed)
-    self.masterTableView.activated.connect(self.on_master_table_activated)
-    sm = self.masterTableView.selectionModel()
-    sm.currentRowChanged.connect(self.on_masterTableView_selection_changed)
-    for i, (_, width) in enumerate(MasterModel.header):#_:=name
-      self.masterTableView.setColumnWidth(i, width)
-    self.refreshAllButton.clicked.connect(self.on_all_master_refresh_clicked)
-    self.discoveryButton.clicked.connect(self.on_discover_network_clicked)
-    self.startRobotButton.clicked.connect(self.on_start_robot_clicked)
-
-    # stores the widget to a 
-    self.masters = dict() # masteruri : MasterViewProxy
-    self.currentMaster = None # MasterViewProxy
-    self._close_on_exit = True
-
-    nm.file_watcher().file_changed.connect(self.on_configfile_changed)
-    nm.file_watcher_param().file_changed.connect(self.on_configparamfile_changed)
-    self.__in_question = set()
-
-    ############################################################################
-    self.capabilitiesTable = CapabilityTable(self.capabilities_tab)
-    self.capabilitiesTable.setObjectName("capabilitiesTable")
-    self.capabilitiesTable.start_nodes_signal.connect(self.on_start_nodes)
-    self.capabilitiesTable.stop_nodes_signal.connect(self.on_stop_nodes)
-    self.capabilitiesTable.description_requested_signal.connect(self.on_description_update_cap)
-    self.capabilities_tab.layout().addWidget(self.capabilitiesTable)
-
-    self.descriptionTextEdit.setOpenLinks(False)
-    self.descriptionTextEdit.anchorClicked.connect(self.on_description_anchorClicked)
-    self._shortcut_copy = QtGui.QShortcut(QtGui.QKeySequence(self.tr("Ctrl+Shift+C", "copy selected description")), self.descriptionTextEdit)
-    self._shortcut_copy.activated.connect(self.descriptionTextEdit.copy)
-
-    self.tabifyDockWidget(self.launch_dock, self.descriptionDock)
-    self.tabifyDockWidget(self.launch_dock, self.settings_dock)
-    self.tabifyDockWidget(self.launch_dock, self.helpDock)
-    self.launch_dock.raise_()
-    self.helpDock.setWindowIcon(QtGui.QIcon(':icons/crystal_clear_helpcenter.png'))
-
-    flags = self.windowFlags()
-    self.setWindowFlags(flags | QtCore.Qt.WindowContextHelpButtonHint)
-
-    self.default_load_launch = os.path.abspath(resolve_url(files[0])) if files else ''
-    if self.default_load_launch:
-      if os.path.isdir(self.default_load_launch):
-        self.launch_dock.launchlist_model.setPath(self.default_load_launch)
-      elif os.path.isfile(self.default_load_launch):
-        self.launch_dock.launchlist_model.setPath(os.path.dirname(self.default_load_launch))
-
-    self._discover_dialog = None
-    self.restricted_to_one_master = restricted_to_one_master
-    if restricted_to_one_master:
-      self.syncButton.setEnabled(False)
-      self.refreshAllButton.setEnabled(False)
-      self.discoveryButton.setEnabled(False)
-      self.startRobotButton.setEnabled(False)
-
-    self._sync_dialog = SyncDialog()
-
-    self.editor_dialogs  = dict() # [file] = XmlEditor
-    '''@ivar: stores the open XmlEditor '''
-
-    self.simTimeLabel.setVisible(False)
-    self.launchServerLabel.setVisible(False)
-
-    # since the is_local method is threaded for host names, call it to cache the localhost
-    nm.is_local("localhost")
-
-    # set the help text
-    try:
-      from docutils import examples
-      with file(nm.settings().HELP_FILE) as f:
-        self.textBrowser.setText(examples.html_body(unicode(f.read())))
-    except:
-      import traceback
-      msg = "Error while generate help: %s"%traceback.format_exc(2)
-      rospy.logwarn(msg)
-      self.textBrowser.setText(msg)
-
-    try:
-      ScreenHandler.testScreen()
-    except Exception as e:
-      rospy.logerr("No SCREEN available! You can't launch nodes.")
-#      WarningMessageBox(QtGui.QMessageBox.Warning, "No SCREEN", 
-#                        "No SCREEN available! You can't launch nodes.",
-#                        '%s'%e).exec_()
-
-    self.imageLabel.mouseDoubleClickEvent = self.image_mouseDoubleClickEvent
-
-    try:
-      self.readSettings()
-      self.launch_dock.raise_()
-    except Exception as e:
-      rospy.logwarn("Error while read settings: %s"%e)
-    # setup the hide button, which hides the docks on left side
-    docks = self._dock_widget_in(QtCore.Qt.LeftDockWidgetArea, only_visible=True)
-    if not docks:
-      self.hideDocksButton.toggle()
-      self.on_hide_docks_toggled(True)
-    self.hideDocksButton.clicked.connect(self.on_hide_docks_toggled)
-
-    # =============================
-    # Initialize the update handler
-    # =============================
-
-    # initialize the class to get the state of discovering of other ROS master
-    self._update_handler = UpdateHandler()
-    self._update_handler.master_info_signal.connect(self.on_master_info_retrieved)
-    self._update_handler.error_signal.connect(self.on_master_info_error)
-
-    # this monitor class is used, if no master_discovery node is running to get the state of the local ROS master
-    self.own_master_monitor = OwnMasterMonitoring()
-    self.own_master_monitor.init(22622)
-    self.own_master_monitor.state_signal.connect(self.on_master_state_changed)
-    self.own_master_monitor.err_signal.connect(self.on_master_monitor_err)
-
-    # get the name of the service and topic of the discovery node. The name are determine by the message type  of those topics
-    self.masterlist_service = masterlist_service = MasterListService()
-    masterlist_service.masterlist_signal.connect(self.on_master_list_retrieved)
-    masterlist_service.masterlist_err_signal.connect(self.on_master_list_err_retrieved)
-    self.state_topic = MasterStateTopic()
-    self.state_topic.state_signal.connect(self.on_master_state_changed)
-    self.stats_topic = MasterStatisticTopic()
-    self.stats_topic.stats_signal.connect(self.on_conn_stats_updated)
-
-    # timer to update the showed update time of the ros state 
-    self.master_timecheck_timer = QtCore.QTimer()
-    self.master_timecheck_timer.timeout.connect(self.on_master_timecheck)
-    self.master_timecheck_timer.start(1000)
-    self._refresh_time = time.time()
-    self._last_time_view_update = time.time()
-
-    self._con_tries = dict()
-    self._subscribe()
-
-  def _dock_widget_in(self, area=QtCore.Qt.LeftDockWidgetArea, only_visible=False):
-    result = []
-    docks = [self.launch_dock, self.descriptionDock, self.helpDock, self.networkDock]
-    for dock in docks:
-      if self.dockWidgetArea(dock) == area:
-        if not only_visible or (only_visible and dock.isVisibleTo(self)):
-          result.append(dock)
-    return result
-
-  def _on_log_button_clicked(self):
-    self.log_dock.setVisible(not self.log_dock.isVisible())
-
-  def _on_log_added(self, info, warn, err, fatal):
-    self.logButton.setEnabled(True)
-
-  def _on_log_cleared(self):
-    self.logButton.setIcon(self.__icons['log_warning'][0])
-    self.logButton.setText('')
-    self.logButton.setEnabled(False)
-
-  def on_hide_docks_toggled(self, checked):
-    if self.dockWidgetArea(self.launch_dock) == QtCore.Qt.LeftDockWidgetArea:
-      self.launch_dock.setVisible(not checked)
-    if self.dockWidgetArea(self.descriptionDock) == QtCore.Qt.LeftDockWidgetArea:
-      self.descriptionDock.setVisible(not checked)
-    if self.dockWidgetArea(self.helpDock) == QtCore.Qt.LeftDockWidgetArea:
-      self.helpDock.setVisible(not checked)
-    if self.dockWidgetArea(self.networkDock) == QtCore.Qt.LeftDockWidgetArea:
-      self.networkDock.setVisible(not checked)
-    if self.dockWidgetArea(self.settings_dock) == QtCore.Qt.LeftDockWidgetArea:
-      self.settings_dock.setVisible(not checked)
-    self.hideDocksButton.setArrowType(QtCore.Qt.RightArrow if checked else QtCore.Qt.LeftArrow)
-
-  def on_currentChanged_tab(self, index):
-    pass
-#    if index == self.tabWidget.widget(0):
-#      self.networkDock.show()
-#      self.launch_dock.show()
-#    else:
-#      self.networkDock.hide()
-#      self.launch_dock.hide()
-
-  def readSettings(self):
-    if nm.settings().store_geometry:
-      settings = nm.settings().qsettings(nm.settings().CFG_GUI_FILE)
-      self._history_selected_robot = settings.value("selected_robot", '')
-      settings.beginGroup("mainwindow")
-      maximized = settings.value("maximized", 'false') == 'true'
-      if maximized:
-        self.showMaximized()
-      else:
-        self.resize(settings.value("size", QtCore.QSize(1024, 720)))
-        self.move(settings.value("pos", QtCore.QPoint(0, 0)))
-      try:
-        self.restoreState(settings.value("window_state"))
-      except:
-        pass
-      settings.endGroup()
-
-  def storeSetting(self):
-    if nm.settings().store_geometry:
-      settings = nm.settings().qsettings(nm.settings().CFG_GUI_FILE)
-      settings.beginGroup("mainwindow")
-      settings.setValue("size", self.size())
-      settings.setValue("pos", self.pos())
-      settings.setValue("maximized", self.isMaximized())
-      settings.setValue("window_state", self.saveState())
-      settings.endGroup()
-
-  def closeEvent(self, event):
-    # ask to close nodes on exit
-    if self._close_on_exit:
-      masters2stop, self._close_on_exit = SelectDialog.getValue('Stop nodes?', "Select masters where to stop:", self.masters.keys(), False, False, '', self, select_if_single=False)
-      if self._close_on_exit:
-        self._on_finish = True
-        for uri in masters2stop:
-          try:
-            m = self.masters[uri]
-            if not m is None:
-              m.stop_nodes_by_name(m.getRunningNodesIfLocal())
-          except Exception as e:
-            rospy.logwarn("Error while stop nodes on %s: %s"%(uri, e))
-        QtCore.QTimer.singleShot(200, self._test_for_finish)
-      else:
-        self._close_on_exit = True
-      event.ignore()
-    else:
-      try:
-        self.storeSetting()
-      except Exception as e:
-        rospy.logwarn("Error while store settings: %s"%e)
-      self.finish()
-      QtGui.QMainWindow.closeEvent(self, event)
-
-  def _test_for_finish(self):
-    # this method test on exit for running process queues with stopping jobs
-    for uri, m in self.masters.items():
-      if m.in_process():
-        QtCore.QTimer.singleShot(200, self._test_for_finish)
-        return
-    self._close_on_exit = False
-    self.close()
-
-  def finish(self):
-    if not self._finished:
-      self._finished = True
-      print "Mainwindow finish..."
-      self._progress_queue.stop()
-      self._progress_queue_sync.stop()
-      self._update_handler.stop()
-      self.state_topic.stop()
-      self.stats_topic.stop()
-      for _, master in self.masters.iteritems():
-        master.stop()
-      self.own_master_monitor.stop()
-      self.master_timecheck_timer.stop()
-      self.launch_dock.stop()
-      self.log_dock.stop()
-      print "Mainwindow finished!"
-
-  def getMasteruri(self):
-    '''
-    Requests the ROS master URI from the ROS master through the RPC interface and 
-    returns it. The 'materuri' attribute will be set to the requested value.
-    @return: ROS master URI
-    @rtype: C{str} or C{None}
-    '''
-    if not hasattr(self, 'materuri') or self.materuri is None:
-      masteruri = masteruri_from_ros()
-      master = xmlrpclib.ServerProxy(masteruri)
-      _, _, self.materuri = master.getUri(rospy.get_name())#_:=code, message
-      nm.is_local(nm.nameres().getHostname(self.materuri))
-    return self.materuri
-
-  def removeMaster(self, masteruri):
-    '''
-    Removed master with given master URI from the list.
-    @param masteruri: the URI of the ROS master
-    @type masteruri: C{str}
-    '''
-    if masteruri in self.masters:
-      if not self.currentMaster is None and self.currentMaster.masteruri == masteruri:
-        self.setCurrentMaster(None)
-      self.masters[masteruri].stop()
-      self.masters[masteruri].updateHostRequest.disconnect()
-      self.masters[masteruri].host_description_updated.disconnect()
-      self.masters[masteruri].capabilities_update_signal.disconnect()
-      self.masters[masteruri].remove_config_signal.disconnect()
-      self.masters[masteruri].description_signal.disconnect()
-      self.masters[masteruri].request_xml_editor.disconnect()
-      self.masters[masteruri].stop_nodes_signal.disconnect()
-      self.masters[masteruri].robot_icon_updated.disconnect()
-      self.stackedLayout.removeWidget(self.masters[masteruri])
-      self.tabPlace.layout().removeWidget(self.masters[masteruri])
-      for cfg in self.masters[masteruri].default_cfgs:
-        self.capabilitiesTable.removeConfig(cfg)
-      self.masters[masteruri].setParent(None)
-      del self.masters[masteruri]
-
-  def getMaster(self, masteruri, create_new=True):
-    '''
-    @return: the Widget which represents the master of given ROS master URI. If no
-    Widget for given URI is available a new one will be created.
-    @rtype: L{MasterViewProxy} 
-    '''
-    if not masteruri in self.masters:
-      if not create_new:
-        return None
-      self.masters[masteruri] = MasterViewProxy(masteruri, self)
-      self.masters[masteruri].updateHostRequest.connect(self.on_host_update_request)
-      self.masters[masteruri].host_description_updated.connect(self.on_host_description_updated)
-      self.masters[masteruri].capabilities_update_signal.connect(self.on_capabilities_update)
-      self.masters[masteruri].remove_config_signal.connect(self.on_remove_config)
-      self.masters[masteruri].description_signal.connect(self.on_description_update)
-      self.masters[masteruri].request_xml_editor.connect(self.on_launch_edit)
-      self.masters[masteruri].stop_nodes_signal.connect(self.on_stop_nodes)
-      self.masters[masteruri].robot_icon_updated.connect(self._on_robot_icon_changed)
-      self.stackedLayout.addWidget(self.masters[masteruri])
-      if masteruri == self.getMasteruri():
-        if self.default_load_launch:
-          try:
-            if os.path.isfile(self.default_load_launch):
-              args = list()
-              args.append('_package:=%s'%(package_name(os.path.dirname(self.default_load_launch))[0]))
-              args.append('_launch_file:="%s"'%os.path.basename(self.default_load_launch))
-              host = '%s'%nm.nameres().address(masteruri)
-              node_name = roslib.names.SEP.join(['%s'%(nm.nameres().mastername(masteruri)),
-                                    os.path.basename(self.default_load_launch).replace('.launch',''),
-                                    'default_cfg'])
-              self.launch_dock.progress_queue.add2queue('%s'%uuid.uuid4(),
-                                             'start default config @%s'%host,
-                                             nm.starter().runNodeWithoutConfig, 
-                                             ('%s'%(nm.nameres().mastername(masteruri)), 'default_cfg_fkie',
-                                              'default_cfg', node_name,
-                                              args, masteruri, False,
-                                              self.masters[masteruri].current_user))
-              self.launch_dock.progress_queue.start()
-          except Exception as e:
-            WarningMessageBox(QtGui.QMessageBox.Warning, "Load default configuration",
-                  'Load default configuration %s failed!'%self.default_load_launch,
-                  '%s'%e).exec_()
-    return self.masters[masteruri]
-
-  def on_host_update_request(self, host):
-    for key, value in self.masters.items():
-      if nm.nameres().getHostname(key) == host and not value.master_state is None:
-        self._update_handler.requestMasterInfo(value.master_state.uri, value.master_state.monitoruri)
-
-  def on_host_description_updated(self, masteruri, host, descr):
-    self.master_model.updateDescription(nm.nameres().mastername(masteruri, host), descr)
-
-  def on_capabilities_update(self, masteruri, address, config_node, descriptions):
-    for d in descriptions:
-      self.capabilitiesTable.updateCapabilities(masteruri, config_node, d)
-    if not masteruri is None:
-      master = self.getMaster(masteruri)
-      self.capabilitiesTable.updateState(masteruri, master.master_info)
-
-  def on_remove_config(self, cfg):
-    self.capabilitiesTable.removeConfig(cfg)
-
-  #%%%%%%%%%%%%%%%%%%%%%%%%%%%%%%%%%%%%%%%%%%%%%%%%%%%%%%%%%%%%%%%%%%%%%%%%%
-  #%%%%%%%%%%%%%            Handling of local monitoring            %%%%%%%%
-  #%%%%%%%%%%%%%  (Backup, if no master_discovery node is running)  %%%%%%%%
-  #%%%%%%%%%%%%%%%%%%%%%%%%%%%%%%%%%%%%%%%%%%%%%%%%%%%%%%%%%%%%%%%%%%%%%%%%%
-
-  def _subscribe(self):
-    '''
-    Try to subscribe to the topics of the master_discovery node. If it fails, the
-    own local monitoring of the ROS master state will be enabled.
-    '''
-    if not self.restricted_to_one_master:
-      try:
-        result_1 = self.state_topic.registerByROS(self.getMasteruri(), False)
-        result_2 = self.stats_topic.registerByROS(self.getMasteruri(), False)
-        self.masterlist_service.retrieveMasterList(self.getMasteruri(), False)
-        if not result_1 or not result_2:
-          self._setLocalMonitoring(True)
-      except:
-        pass
-    else:
-      self._setLocalMonitoring(True)
-
-  def _setLocalMonitoring(self, on):
-    '''
-    Enables the local monitoring of the ROS master state and disables the view of
-    the discoved ROS master.
-    @param on: the enable / disable the local monitoring
-    @type on: C{boolean}
-    '''
-    self.masterTableView.setEnabled(not on)
-    self.refreshAllButton.setEnabled(not on)
-    self.own_master_monitor.pause(not on)
-    if on:
-      self.masterTableView.setToolTip("use 'Start' button to enable the master discovering")
-    else:
-      self.masterTableView.setToolTip('')
-    if on:
-      # remove discovered ROS master and set the local master to selected
-      for uri in self.masters.keys():
-        master = self.masters[uri]
-        if nm.is_local(nm.nameres().getHostname(uri)) or uri == self.getMasteruri():
-          if not self._history_selected_robot or master.mastername == self._history_selected_robot:
-            self.setCurrentMaster(master)
-        else:
-          if not master.master_state is None:
-            self.master_model.removeMaster(master.master_state.name)
-          self.removeMaster(uri)
-#      self.masterTableView.doItemsLayout()
-
-
-
-  def on_master_list_err_retrieved(self, masteruri, error):
-    '''
-    The callback method connected to the signal, which is emitted on an error 
-    while call the service to determine the discovered ROS master. On the error
-    the local monitoring will be enabled.
-    '''
-    self._setLocalMonitoring(True)
-
-  def hasDiscoveryService(self, minfo):
-    '''
-    Test whether the new retrieved MasterInfo contains the master_discovery node.
-    This is identified by a name of the contained 'list_masters' service.
-    @param minfo: the ROS master Info
-    @type minfo: L{master_discovery_fkie.MasterInfo}
-    '''
-    # use no discovery services, if roscore is running on a remote host
-    if self.restricted_to_one_master:
-      return False
-    for service in minfo.services.keys():
-      if service.endswith('list_masters'):
-        return True
-    return False
-
-
-  #%%%%%%%%%%%%%%%%%%%%%%%%%%%%%%%%%%%%%%%%%%%%%%%%%%%%%%%%%%%%%%%%%%%%%%%%%
-  #%%%%%%%%%%%%%   Handling of received ROS master state messages   %%%%%%%%
-  #%%%%%%%%%%%%%%%%%%%%%%%%%%%%%%%%%%%%%%%%%%%%%%%%%%%%%%%%%%%%%%%%%%%%%%%%%
-
-  def on_master_list_retrieved(self, masteruri, servic_name, master_list):
-    '''
-    Handle the retrieved list with ROS master.
-      1. update the ROS Network view
-    @param master_list: a list with ROS masters
-    @type master_list: C{[L{master_discovery_fkie.msg.MasterState}]}
-    '''
-    self._setLocalMonitoring(False)
-    self._con_tries[masteruri] = 0
-    # remove ROS master which are not in the new list
-    new_uris = [m.uri for m in master_list if not m.uri is None]
-    for uri in self.masters.keys():
-      if uri not in new_uris:
-        master = self.masters[uri]
-        if not (nm.is_local(nm.nameres().getHostname(uri)) or uri == self.getMasteruri()):
-          if not master.master_state is None:
-            self.master_model.removeMaster(master.master_state.name)
-          self.removeMaster(uri)
-    # add or update master
-    for m in master_list:
-      if not m.uri is None:
-        host = nm.nameres().getHostname(m.uri)
-        nm.nameres().addMasterEntry(m.uri, m.name, host, host)
-        m.name = nm.nameres().mastername(m.uri)
-        master = self.getMaster(m.uri)
-        master.master_state = m
-        master.force_next_update()
-        self._assigne_icon(m.name)
-        self.master_model.updateMaster(m)
-        self._update_handler.requestMasterInfo(m.uri, m.monitoruri)
-
-  def on_master_state_changed(self, msg):
-    '''
-    Handle the received master state message.
-      1. update the ROS Network view
-      2. enable local master monitoring, if all masters are removed (the local master too)
-    @param msg: the ROS message with new master state
-    @type msg: L{master_discovery_fkie.msg.MasterState}
-    '''
-    #'print "*on_master_state_changed"
-    # do not update while closing
-    if hasattr(self, "_on_finish"):
-      rospy.logdebug("ignore changes on %s, because currently on closing...", msg.master.uri)
-      return;
-    host=nm.nameres().getHostname(msg.master.uri)
-    if msg.state == MasterState.STATE_CHANGED:
-      nm.nameres().addMasterEntry(msg.master.uri, msg.master.name, host, host)
-      msg.master.name = nm.nameres().mastername(msg.master.uri)
-      self.getMaster(msg.master.uri).master_state = msg.master
-      self._assigne_icon(msg.master.name)
-      self.master_model.updateMaster(msg.master)
-#      self.masterTableView.doItemsLayout()
-      if nm.settings().autoupdate:
-        self._update_handler.requestMasterInfo(msg.master.uri, msg.master.monitoruri)
-      else:
-        rospy.loginfo("Autoupdate disabled, the data will not be updated for %s"%msg.master.uri)
-    if msg.state == MasterState.STATE_NEW:
-      # if new master with uri of the local master is received update the master list 
-      if msg.master.uri == self.getMasteruri():
-        self.masterlist_service.retrieveMasterList(msg.master.uri, False)
-      nm.nameres().addMasterEntry(msg.master.uri, msg.master.name, host, host)
-      msg.master.name = nm.nameres().mastername(msg.master.uri)
-      self.getMaster(msg.master.uri).master_state = msg.master
-      self._assigne_icon(msg.master.name)
-      self.master_model.updateMaster(msg.master)
-#      self.masterTableView.doItemsLayout()
-      if nm.settings().autoupdate:
-        self._update_handler.requestMasterInfo(msg.master.uri, msg.master.monitoruri)
-      else:
-        rospy.loginfo("Autoupdate disabled, the data will not be updated for %s"%msg.master.uri)
-    if msg.state == MasterState.STATE_REMOVED:
-      if msg.master.uri == self.getMasteruri():
-        # switch to locale monitoring, if the local master discovering was removed
-        self._setLocalMonitoring(True)
-      else:
-        nm.nameres().removeMasterEntry(msg.master.uri)
-        self.master_model.removeMaster(msg.master.name)
-#        self.masterTableView.doItemsLayout()
-        self.removeMaster(msg.master.uri)
-#      if len(self.masters) == 0:
-#        self._setLocalMonitoring(True)
-    #'print "**on_master_state_changed"
-
-  def _assigne_icon(self, name, path=None):
-    '''
-    Sets the new icon to the given robot. If the path is `None` set search for
-    .png file with robot name.
-    :param name: robot name
-    :type name: str
-    :param path: path of the icon (Default: None)
-    :type path: str
-    '''
-    icon_path = path if path else nm.settings().robot_image_file(name)
-    if not self.__icons.has_key(name) or self.__icons[name][1] != path:
-      if QtCore.QFile.exists(icon_path):
-        self.__icons[name] = (QtGui.QIcon(icon_path), icon_path)
-      elif self.__icons.has_key(name):
-        del self.__icons[name]
-
-  def on_master_monitor_err(self, msg):
-    self._con_tries[self.getMasteruri()] += 1
-
-  def on_master_info_retrieved(self, minfo):
-    '''
-    Integrate the received master info.
-    @param minfo: the ROS master Info
-    @type minfo: L{master_discovery_fkie.MasterInfo}
-    '''
-    rospy.logdebug("MASTERINFO from %s (%s) received", minfo.mastername, minfo.masteruri)
-    self._con_tries[minfo.masteruri] = 0
-#    cputimes_m = os.times()
-#    cputime_init_m = cputimes_m[0] + cputimes_m[1]
-    if minfo.masteruri in self.masters:
-      for _, master in self.masters.items():#_:=uri
-        try:
-          # check for running discovery service
-          new_info = master.master_info is None or master.master_info.timestamp < minfo.timestamp
-#          cputimes = os.times()
-#          cputime_init = cputimes[0] + cputimes[1]
-          master.master_info = minfo
-#          cputimes = os.times()
-#          cputime = cputimes[0] + cputimes[1] - cputime_init
-#          print master.master_state.name, cputime
-          if not master.master_info is None:
-            if self._history_selected_robot == minfo.mastername and self._history_selected_robot == master.mastername and self.currentMaster != master:
-              if not self.currentMaster is None and not self.currentMaster.is_local:
-                self.setCurrentMaster(master)
-            elif nm.is_local(nm.nameres().getHostname(master.master_info.masteruri)) or self.restricted_to_one_master:
-              if new_info:
-                has_discovery_service = self.hasDiscoveryService(minfo)
-                if not self.own_master_monitor.isPaused() and has_discovery_service:
-                  self._subscribe()
-              if self.currentMaster is None and (not self._history_selected_robot or self._history_selected_robot == minfo.mastername):
-                self.setCurrentMaster(master)
-
-            # update the list view, whether master is synchronized or not
-            if master.master_info.masteruri == minfo.masteruri:
-              self.master_model.setChecked(master.master_state.name, not minfo.getNodeEndsWith('master_sync') is None)
-          self.capabilitiesTable.updateState(minfo.masteruri, minfo)
-        except Exception, e:
-          rospy.logwarn("Error while process received master info from %s: %s", minfo.masteruri, str(e))
-      # update the duplicate nodes
-      self.updateDuplicateNodes()
-      # update the buttons, whether master is synchronized or not
-      if not self.currentMaster is None and not self.currentMaster.master_info is None and not self.restricted_to_one_master:
-        self.syncButton.setEnabled(True)
-        self.syncButton.setChecked(not self.currentMaster.master_info.getNodeEndsWith('master_sync') is None)
-    else:
-      self.masterlist_service.retrieveMasterList(minfo.masteruri, False)
-#    cputimes_m = os.times()
-#    cputime_m = cputimes_m[0] + cputimes_m[1] - cputime_init_m
-#    print "ALL:", cputime_m
-
-  def on_master_info_error(self, masteruri, error):
-    if not self._con_tries.has_key(masteruri):
-      self._con_tries[masteruri] = 0
-    self._con_tries[masteruri] += 1
-    if masteruri == self.getMasteruri():
-      rospy.logwarn("Error while connect to local master_discovery %s: %s", masteruri, error)
-      # switch to local monitoring after 3 timeouts
-      if self._con_tries[masteruri] > 2:
-        self._setLocalMonitoring(True)
-    master = self.getMaster(masteruri, False)
-    if master and not master.master_state is None:
-      self._update_handler.requestMasterInfo(master.master_state.uri, master.master_state.monitoruri, self.DELAYED_NEXT_REQ_ON_ERR)
-
-  def on_conn_stats_updated(self, stats):
-    '''
-    Handle the retrieved connection statistics.
-      1. update the ROS Network view
-    @param stats: a list with connection statistics
-    @type stats: C{[L{master_discovery_fkie.msg.LinkState}]}
-    '''
-    #'print "+on_conn_stats_updated"
-    for stat in stats.links:
-      self.master_model.updateMasterStat(stat.destination, stat.quality)
-    #'print "++on_conn_stats_updated"
-
-
-  #%%%%%%%%%%%%%%%%%%%%%%%%%%%%%%%%%%%%%%%%%%%%%%%%%%%%%%%%%%%%%%%%%%%%%%%%%
-  #%%%%%%%%%%%%%              Handling of master info frame         %%%%%%%%
-  #%%%%%%%%%%%%%%%%%%%%%%%%%%%%%%%%%%%%%%%%%%%%%%%%%%%%%%%%%%%%%%%%%%%%%%%%%
-
-  def on_info_clicked(self):
-    text = ''.join(['<dl>'])
-    text = ''.join([text, '<dt><b>Maintainer</b>: ', 'Alexander Tiderko ',  '<font color=gray>alexander.tiderko@gmail.com</font>', '</dt>'])
-    text = ''.join([text, '<dt><b>Author</b>: ', 'Alexander Tiderko, Timo Roehling', '</dt>'])
-    text = ''.join([text, '<dt><b>License</b>: ', 'BSD, some icons are licensed under the GNU Lesser General Public License (LGPL) or Creative Commons Attribution-Noncommercial 3.0 License', '</dt>'])
-    text = ''.join([text, '</dl>'])
-    text = ''.join([text, '<dt><b>Version</b>: ', nm.__version__, ' (', nm.__date__,')', '</dt>'])
-    QtGui.QMessageBox.about(self, 'About Node Manager', text)
-
-  def on_refresh_master_clicked(self):
-    if not self.currentMaster is None:
-      rospy.loginfo("Request an update from %s", str(self.currentMaster.master_state.monitoruri))
-      if not self.currentMaster.master_info is None:
-        check_ts = self.currentMaster.master_info.check_ts
-        self.currentMaster.master_info.timestamp = self.currentMaster.master_info.timestamp - 1.0
-        self.currentMaster.master_info.check_ts = check_ts
-      if not self.currentMaster.master_state is None:
-        self._update_handler.requestMasterInfo(self.currentMaster.master_state.uri, self.currentMaster.master_state.monitoruri)
-      self.currentMaster.force_next_update()
-#      self.currentMaster.remove_all_def_configs()
-
-  def on_run_node_clicked(self):
-    '''
-    Open a dialog to run a ROS node without a configuration
-    '''
-    from run_dialog import RunDialog
-    if not self.currentMaster is None:
-      dia = RunDialog(nm.nameres().getHostname(self.currentMaster.masteruri), self.currentMaster.masteruri)
-      if dia.exec_():
-        params = dia.run_params()
-        if params:
-          params = params + (False, self.currentMaster.current_user,) # autorequest must be false
-        try:
-          self._progress_queue.add2queue(str(uuid.uuid4()), 
-                                         'run `%s` on %s'%(params[2], params[0]), 
-                                         nm.starter().runNodeWithoutConfig, 
-                                         params)
-          self._progress_queue.start()
-        except (Exception, nm.StartException), e:
-          rospy.logwarn("Error while run `%s` on %s: %s", params[2], params[0], str(e))
-          WarningMessageBox(QtGui.QMessageBox.Warning, "Run error", 
-                            'Error while run node %s [%s]'%(params[2], params[1]),
-                            str(e)).exec_()
-
-  def on_rqt_plugin_start(self, name, plugin):
-    if not self.currentMaster is None:
-      try:
-        args = []
-        if plugin:
-          args = ['-s', plugin]
-        node_name = 'rqt_%s_%s'%(name.lower().replace(' ', '_'),
-                             self.currentMaster.master_state.name.replace('-', '_'))
-        self.currentMaster._progress_queue.add2queue(str(uuid.uuid4()),
-                                       'start logger level',
-                                       nm.starter().runNodeWithoutConfig,
-                                       ('localhost', 'rqt_gui', 'rqt_gui',
-                                        node_name, args, 
-                                        '%s'%self.currentMaster.master_state.uri, 
-                                        False))
-      except (Exception, nm.StartException), e:
-        import traceback
-        print traceback.format_exc(1)
-        rospy.logwarn("Error while start %s: %s"%(name, e))
-        WarningMessageBox(QtGui.QMessageBox.Warning, "Start error",
-                          'Error while start %s'%name,
-                          '%s'%e).exec_()
-      self.currentMaster._progress_queue.start()
-
-  def on_sync_dialog_released(self, released=False, masteruri=None, external_call=False):
-    self.syncButton.setEnabled(False)
-    master = self.currentMaster
-    sync_node = None
-    if not masteruri is None:
-      master = self.getMaster(masteruri, False)
-    if master is not None and master.master_info is not None:
-      sync_node = master.master_info.getNodeEndsWith('master_sync')
-    if master is not None and (sync_node is None or external_call):
-      self._sync_dialog.resize(350,190)
-      if self._sync_dialog.exec_():
-        try:
-          host = nm.nameres().getHostname(master.masteruri)
-          if not self._sync_dialog.interface_filename is None:
-            # copy the interface file to remote machine
-            self._progress_queue_sync.add2queue(str(uuid.uuid4()),
-                                           'Transfer sync interface %s'%host,
-                                           nm.starter().transfer_files,
-                                           ("%s"%host, self._sync_dialog.interface_filename, False, master.current_user))
-          self._progress_queue_sync.add2queue(str(uuid.uuid4()),
-                                         'Start sync on %s'%host,
-                                         nm.starter().runNodeWithoutConfig,
-                                         ("%s"%host, 'master_sync_fkie', 'master_sync', 'master_sync', self._sync_dialog.sync_args, "%s"%master.masteruri, False, master.current_user))
-          self._progress_queue_sync.start()
-        except:
-          import traceback
-          WarningMessageBox(QtGui.QMessageBox.Warning, "Start sync error",
-                            "Error while start sync node",
-                            str(traceback.format_exc(1))).exec_()
-      else:
-        self.syncButton.setChecked(False)
-    elif sync_node is not None:
-        master.stop_nodes([sync_node])
-    self.syncButton.setEnabled(True)
-
-  def on_sync_released(self, external_call=False):
-    '''
-    Enable or disable the synchronization of the master cores
-    '''
-    key_mod = QtGui.QApplication.keyboardModifiers()
-    if (key_mod & QtCore.Qt.ShiftModifier or key_mod & QtCore.Qt.ControlModifier):
-      if external_call:
-        self.on_sync_dialog_released(external_call=external_call)
-#      else:
-#        self.syncButton.showMenu()
-      if not self.currentMaster.master_info is None:
-        node = self.currentMaster.master_info.getNodeEndsWith('master_sync')
-        self.syncButton.setChecked(not node is None)
-    else:
-      self.syncButton.setEnabled(False)
-      if not self.currentMaster is None:
-        if self.syncButton.isChecked():
-          # ask the user to start the master_sync with loaded launch file
-          if not self.currentMaster.master_info is None:
-            node = self.currentMaster.getNode('/master_sync')
-            if node and node[0].has_configs():
-              def_cfg_info = '\nNote: default_cfg parameter will be changed!' if node[0].has_default_cfgs(node[0].cfgs) else ''
-              ret = QtGui.QMessageBox.question(self, 'Start synchronization','Start the synchronization using loaded configuration?\n\n `No` starts the master_sync with default parameter.%s'%def_cfg_info, QtGui.QMessageBox.Yes, QtGui.QMessageBox.No)
-              if ret == QtGui.QMessageBox.Yes:
-                self.currentMaster.start_nodes([node[0]])
-                return
-
-          # start the master sync with default settings
-          sync_args = []
-          sync_args.append(''.join(['_interface_url:=', "'.'"]))
-          sync_args.append(''.join(['_sync_topics_on_demand:=', 'False']))
-          sync_args.append(''.join(['_ignore_hosts:=', '[]']))
-          sync_args.append(''.join(['_sync_hosts:=', '[]']))
-          sync_args.append(''.join(['_ignore_nodes:=', '[]']))
-          sync_args.append(''.join(['_sync_nodes:=', '[]']))
-          sync_args.append(''.join(['_ignore_topics:=', '[]']))
-          sync_args.append(''.join(['_sync_topics:=', '[]']))
-          sync_args.append(''.join(['_ignore_services:=', '[]']))
-          sync_args.append(''.join(['_sync_services:=', '[]']))
-          sync_args.append(''.join(['_sync_remote_nodes:=', 'False']))
-
-          try:
-            host = nm.nameres().getHostname(self.currentMaster.masteruri)
-            self._progress_queue_sync.add2queue(str(uuid.uuid4()), 
-                                           'start sync on '+str(host), 
-                                           nm.starter().runNodeWithoutConfig, 
-                                           (str(host), 'master_sync_fkie', 'master_sync', 'master_sync', sync_args, str(self.currentMaster.masteruri), False, self.currentMaster.current_user))
-            self._progress_queue_sync.start()
-          except:
-            pass
-        elif not self.currentMaster.master_info is None:
-          node = self.currentMaster.master_info.getNodeEndsWith('master_sync')
-          if not node is None:
-            self.currentMaster.stop_nodes([node])
-      self.syncButton.setEnabled(True)
-
-  def on_master_timecheck(self):
-    # HACK: sometimes the local monitoring will not be activated. This is the detection.
-    if len(self.masters) < 2 and self.currentMaster is None:
-      self._subscribe()
-      return
-    # update the info panel of the robot. If the node manager is not selected the updates are rarer. 
-    current_time = time.time()
-    if self.isActiveWindow() or current_time - self._last_time_view_update > 5:
-      self._last_time_view_update = current_time
-      if not self.currentMaster is None and not self.currentMaster.master_state is None:
-        master = self.getMaster(self.currentMaster.master_state.uri)
-        name = master.master_state.name
-        masteruri = master.master_state.uri
-        if self.restricted_to_one_master:
-          name = ''.join([name, ' <span style=" color:red;">(restricted)</span>'])
-          if not self.masternameLabel.toolTip():
-            self.masternameLabel.setToolTip('The multicore options are disabled, because the roscore is running on remote host!')
-        if not master.master_info is None:
-          self.showMasterName(masteruri, name, self.timestampStr(master.master_info.check_ts), master.master_state.online)
-          pass
-        elif not master.master_state is None:
-          text = 'Try to get info!!!'
-          if not nm.settings().autoupdate:
-            text = 'Press F5 or click on reload to get info'
-          self.showMasterName(masteruri, name, text, master.master_state.online)
-      else:
-        self.showMasterName('', 'No robot selected', None, False)
-    if (current_time - self._refresh_time > 30.0):
-      masteruri = self.getMasteruri()
-      if not masteruri is None:
-        master = self.getMaster(masteruri)
-        if not master is None and not master.master_state is None and nm.settings().autoupdate:
-          self._update_handler.requestMasterInfo(master.master_state.uri, master.master_state.monitoruri)
-        self._refresh_time = current_time
-
-
-  def showMasterName(self, masteruri, name, timestamp, online=True):
-    '''
-    Update the view of the info frame.
-    '''
-    con_err = ''
-    try:
-      tries = self._con_tries[masteruri]
-      if tries > 1:
-        con_err = '<span style=" color:red;">connection problems (%s tries)! </span>'%str(tries)
-    except:
-      pass
-    if self.__current_master_label_name != name:
-      self.__current_master_label_name = name
-      self.masternameLabel.setText('<span style=" font-size:14pt; font-weight:600;">%s</span>'%name)
-    ts = 'updated: %s'%str(timestamp) if not timestamp is None else ''
-    if not nm.settings().autoupdate:
-      ts = '%s<span style=" color:orange;"> AU off</span>'%ts
-    self.masterInfoLabel.setText('<span style=" font-size:8pt;">%s%s</span>'%(con_err, ts))
-
-    # load the robot image, if one exists
-    if self.masternameLabel.isEnabled():
-      if self.__icons.has_key(name):
-        if self.__icons[name][0] != self.__current_icon:
-          icon = self.__icons[name][0]
-          self.__current_icon = icon
-          self.imageLabel.setPixmap(icon.pixmap(self.nameFrame.size()))
-          self.imageLabel.setToolTip(''.join(['<html><head></head><body><img src="', self.__icons[name][1], '" alt="', name,'"></body></html>']))
-      elif self.__icons['default_pc'][0] != self.__current_icon:
-        icon = self.__icons['default_pc'][0]
-        self.__current_icon = icon
-        self.imageLabel.setPixmap(icon.pixmap(self.nameFrame.size()))
-        self.imageLabel.setToolTip('')
-    # set sim_time info
-    master = self.getMaster(masteruri, False)
-    sim_time_enabled = self.masternameLabel.isEnabled() and not master is None and master.use_sim_time
-    self.simTimeLabel.setVisible(bool(sim_time_enabled))
-    launch_server_enabled = self.masternameLabel.isEnabled() and (not master is None) and master.has_launch_server()
-    self.launchServerLabel.setVisible(launch_server_enabled)
-    self.masternameLabel.setEnabled(online)
-    self.masterInfoFrame.setEnabled((not timestamp is None))
-    # update warning symbol / text
-    if self.logButton.isEnabled():
-      if self.logButton.text():
-        self.logButton.setIcon(self.__icons['log_warning'][0])
-        self.logButton.setText('')
-      else:
-        self.logButton.setText('%d'%self.log_dock.count())
-        self.logButton.setIcon(self.__icons['empty'][0])
-
-
-  def timestampStr(self, timestamp):
-    dt = datetime.fromtimestamp(timestamp)
-    diff = time.time()-timestamp
-    diff_dt = datetime.fromtimestamp(diff)
-    before = '0 sec'
-    if (diff < 60):
-      before = diff_dt.strftime('%S sec')
-    elif (diff < 3600):
-      before = diff_dt.strftime('%M:%S min')
-    elif (diff < 86400):
-      before = diff_dt.strftime('%H:%M:%S std')
-    else:
-      before = diff_dt.strftime('%d Day(s) %H:%M:%S')
-    return '%s (%s)'%(dt.strftime('%H:%M:%S'), before)
-
-  def updateDuplicateNodes(self):
-    # update the duplicate nodes
-    running_nodes = dict()
-    for _, m in self.masters.items():
-      if not m.master_state is None and m.master_state.online:
-        running_nodes.update(m.getRunningNodesIfLocal())
-    for _, m in self.masters.items():
-      if not m.master_state is None:
-        m.markNodesAsDuplicateOf(running_nodes)
-
-
-
-  #%%%%%%%%%%%%%%%%%%%%%%%%%%%%%%%%%%%%%%%%%%%%%%%%%%%%%%%%%%%%%%%%%%%%%%%%%
-  #%%%%%%%%%%%%%              Handling of master list view          %%%%%%%%
-  #%%%%%%%%%%%%%%%%%%%%%%%%%%%%%%%%%%%%%%%%%%%%%%%%%%%%%%%%%%%%%%%%%%%%%%%%%
-
-  def on_master_table_pressed(self, selected):
-    pass
-
-  def on_master_table_clicked(self, selected):
-    '''
-    On click on the sync item, the master_sync node will be started or stopped,
-    depending on run state.
-    '''
-    item = self.master_model.itemFromIndex(selected)
-    if isinstance(item, MasterSyncItem):
-      if MasterSyncItem.START_SYNC != item.synchronized:
-        self.syncButton.setChecked(item.synchronized != MasterSyncItem.SYNC)
-        item.synchronized = MasterSyncItem.START_SYNC
-        self.on_sync_released(True)
-
-  def on_master_table_activated(self, selected):
-    pass
-
-  def on_master_selection_changed(self, selected):
-    '''
-    If a master was selected, set the corresponding Widget of the stacked layout
-    to the current widget and shows the state of the selected master.
-    '''
-#     si = self.masterTableView.selectedIndexes()
-#     for index in si:
-#       if index.row() == selected.row():
-    item = self.master_model.itemFromIndex(selected)
-    if not item is None:
-      self._history_selected_robot = item.master.name
-      self.setCurrentMaster(item.master.uri)
-      if not self.currentMaster.master_info is None and not self.restricted_to_one_master:
-        node = self.currentMaster.master_info.getNodeEndsWith('master_sync')
-        self.syncButton.setEnabled(True)
-        self.syncButton.setChecked(not node is None)
-      else:
-        self.syncButton.setEnabled(False)
-      return
-    self.launch_dock.raise_()
-
-  def setCurrentMaster(self, master):
-    '''
-    Changes the view of the master.
-    :param master: the MasterViewProxy object or masteruri
-    :type master: MasterViewProxy or str
-    '''
-    show_user_field = False
-    if isinstance(master, MasterViewProxy):
-      self.currentMaster = master
-      self.stackedLayout.setCurrentWidget(master)
-      show_user_field = not master.is_local
-      self._add_user_to_combo(self.currentMaster.current_user)
-      self.userComboBox.setEditText(self.currentMaster.current_user)
-    elif master is None:
-      self.currentMaster = None
-      self.stackedLayout.setCurrentIndex(0)
-    else: # it's masteruri
-      self.currentMaster = self.getMaster(master)
-      if not self.currentMaster is None:
-        self.stackedLayout.setCurrentWidget(self.currentMaster)
-        show_user_field = not self.currentMaster.is_local
-        self._add_user_to_combo(self.currentMaster.current_user)
-        self.userComboBox.setEditText(self.currentMaster.current_user)
-      else:
-        self.stackedLayout.setCurrentIndex(0)
-    self.user_frame.setVisible(show_user_field)
-    self.on_master_timecheck()
-
-  def _add_user_to_combo(self, user):
-    for i in range(self.userComboBox.count()):
-      if user.lower() == self.userComboBox.itemText(i).lower():
-        return
-    self.userComboBox.addItem(user)
-
-  def on_user_changed(self, user):
-    if not self.currentMaster is None:
-      self.currentMaster.current_user = user
-
-  def on_masterTableView_selection_changed(self, selected, deselected):
-    '''
-    On selection of a master list.
-    '''
-    if selected.isValid():
-      self.on_master_selection_changed(selected)
-
-  def on_all_master_refresh_clicked(self):
-    '''
-    Retrieves from the master_discovery node the list of all discovered ROS 
-    master and get their current state.
-    '''
-    # set the timestamp of the current master info back
-    for _, m in self.masters.items():
-      if not m.master_info is None:
-        check_ts = m.master_info.check_ts
-        m.master_info.timestamp = m.master_info.timestamp - 1.0
-        m.master_info.check_ts = check_ts
-    self.masterlist_service.refresh(self.getMasteruri(), False)
-
-  def on_discover_network_clicked(self):
-    try:
-      self._discover_dialog.raise_()
-    except:
-      self._discover_dialog = NetworkDiscoveryDialog('226.0.0.0', 11511, 100, self)
-      self._discover_dialog.network_join_request.connect(self._join_network)
-      self._discover_dialog.show()
-
-  def on_start_robot_clicked(self):
-    '''
-    Tries to start the master_discovery node on the machine requested by a dialog.
-    '''
-    # get the history list
-    user_list = [self.userComboBox.itemText(i) for i in reversed(range(self.userComboBox.count()))]
-    user_list.insert(0, 'last used')
-    params_optional = {'Discovery type': ('string', ['master_discovery', 'zeroconf']),
-                       'ROS Master Name' : ('string', 'autodetect'),
-                       'ROS Master URI' : ('string', 'ROS_MASTER_URI'),
-<<<<<<< HEAD
-                       'Robot hosts' : ('string', ''),
-                       'Username' : ('string', [self.userComboBox.itemText(i) for i in reversed(range(self.userComboBox.count()))]),
-                       'MCast Group' : ('string', '226.0.0.0'),
-                       'Heartbeat [Hz]' : ('float', 0.5)
-=======
-                       'Static hosts' : ('string', ''),
-                       'Username' : ('string', user_list),
-                       'Send MCast' : ('bool', True),
->>>>>>> ada9ad98
-                      }
-    params = {'Host' : ('string', 'localhost'),
-              'Network(0..99)' : ('int', '0'),
-              'Optional Parameter' : ('list', params_optional) }
-    dia = ParameterDialog(params, sidebar_var='Host')
-    dia.setFilterVisible(False)
-    dia.setWindowTitle('Start discovery')
-    dia.resize(450,300)
-    dia.setFocusField('Host')
-    if dia.exec_():
-      try:
-        params = dia.getKeywords()
-        hostnames = params['Host'] if isinstance(params['Host'], list) else [params['Host']]
-        port = params['Network(0..99)']
-        discovery_type = params['Optional Parameter']['Discovery type']
-        mastername = 'autodetect'
-        masteruri = 'ROS_MASTER_URI'
-        if len(hostnames) < 2:
-          mastername = params['Optional Parameter']['ROS Master Name']
-          masteruri = params['Optional Parameter']['ROS Master URI']
-        robot_hosts = params['Optional Parameter']['Robot hosts']
-        username = params['Optional Parameter']['Username']
-        mcast_group = params['Optional Parameter']['MCast Group']
-        heartbeat_hz = params['Optional Parameter']['Heartbeat [Hz]']
-        if robot_hosts:
-          robot_hosts = robot_hosts.replace(' ', '')
-          robot_hosts = robot_hosts.replace('[', '')
-          robot_hosts = robot_hosts.replace(']', '')
-        for hostname in hostnames:
-          try:
-            args = []
-            if not port is None and port and int(port) < 100 and int(port) >= 0:
-              args.append('_mcast_port:=%s'%(11511 + int(port)))
-            else:
-              args.append('_mcast_port:=%s'%(11511))
-            if not mastername == 'autodetect':
-              args.append('_name:=%s'%(mastername))
-            args.append('_mcast_group:=%s'%mcast_group)
-            args.append('_robot_hosts:=[%s]'%robot_hosts)
-            args.append('_heartbeat_hz:=%s'%heartbeat_hz)
-            #TODO: remove the name parameter from the ROS parameter server
-            usr = username
-            if username == 'last used':
-              usr = nm.settings().host_user(hostname)
-            self._progress_queue.add2queue(str(uuid.uuid4()), 
-                                           'start discovering on %s'%hostname,
-                                           nm.starter().runNodeWithoutConfig, 
-                                           (str(hostname), 'master_discovery_fkie', str(discovery_type), str(discovery_type), args, (None if masteruri == 'ROS_MASTER_URI' else str(masteruri)), False, usr))
-
-          except (Exception, nm.StartException), e:
-            import traceback
-            print traceback.format_exc(1)
-            rospy.logwarn("Error while start master_discovery for %s: %s"%(str(hostname), e))
-            WarningMessageBox(QtGui.QMessageBox.Warning, "Start error", 
-                              'Error while start master_discovery',
-                              str(e)).exec_()
-          self._progress_queue.start()
-      except Exception, e:
-        WarningMessageBox(QtGui.QMessageBox.Warning, "Start error", 
-                          'Error while parse parameter',
-                          str(e)).exec_()
-
-  def _join_network(self, network):
-    try:
-      hostname = 'localhost'
-      args = []
-      if network < 100 and network >= 0:
-        args.append(''.join(['_mcast_port:=', str(11511 + int(network))]))
-      self._progress_queue.add2queue(str(uuid.uuid4()), 
-                                     'start discovering on '+str(hostname), 
-                                     nm.starter().runNodeWithoutConfig, 
-                                     (str(hostname), 'master_discovery_fkie', 'master_discovery', 'master_discovery', args, None, False))
-      self._progress_queue.start()
-    except (Exception, nm.StartException), e:
-      rospy.logwarn("Error while start master_discovery for %s: %s", str(hostname), str(e))
-      WarningMessageBox(QtGui.QMessageBox.Warning, "Start error", 
-                        'Error while start master_discovery',
-                        str(e)).exec_()
-
-  #%%%%%%%%%%%%%%%%%%%%%%%%%%%%%%%%%%%%%%%%%%%%%%%%%%%%%%%%%%%%%%%%%%%%%%%%%
-  #%%%%%%%%%%%%%         Handling of the launch view signals        %%%%%%%%
-  #%%%%%%%%%%%%%%%%%%%%%%%%%%%%%%%%%%%%%%%%%%%%%%%%%%%%%%%%%%%%%%%%%%%%%%%%%
-
-  def on_load_launch_file(self, path):
-    '''
-    Load the launch file. A ROS master must be selected first.
-    :param path: the path of the launch file.
-    :type path: str
-    '''
-    rospy.loginfo("LOAD launch: %s"%path)
-    master_proxy = self.stackedLayout.currentWidget()
-    if isinstance(master_proxy, MasterViewProxy):
-#      cursor = self.cursor()
-#      self.setCursor(QtCore.Qt.WaitCursor)
-      try:
-        master_proxy.launchfiles = path
-      except Exception, e:
-        import traceback
-        print traceback.format_exc(1)
-        WarningMessageBox(QtGui.QMessageBox.Warning, "Loading launch file", path, '%s'%e).exec_()
-#      self.setCursor(cursor)
-    else:
-      QtGui.QMessageBox.information(self, "Load of launch file",
-                                    "Select a master first!", )
-
-  def on_load_launch_as_default(self, path, host=None):
-    '''
-    Load the launch file as default configuration. A ROS master must be selected first.
-    :param path: the path of the launch file.
-    :type path: str
-    :param host: The host name, where the configuration start.
-    :type host: str (Default: None)
-    '''
-    rospy.loginfo("LOAD launch as default: %s"%path)
-    master_proxy = self.stackedLayout.currentWidget()
-    if isinstance(master_proxy, MasterViewProxy):
-      args = list()
-      args.append('_package:=%s'%(package_name(os.path.dirname(path))[0]))
-      args.append('_launch_file:="%s"'%os.path.basename(path))
-      try:
-        # test for requerid args
-        launchConfig = LaunchConfig(path)
-        req_args = launchConfig.getArgs()
-        if req_args:
-          params = dict()
-          arg_dict = launchConfig.argvToDict(req_args)
-          for arg in arg_dict.keys():
-            params[arg] = ('string', [arg_dict[arg]])
-          inputDia = ParameterDialog(params)
-          inputDia.setFilterVisible(False)
-          inputDia.setWindowTitle('Enter the argv for %s'%path)
-          if inputDia.exec_():
-            params = inputDia.getKeywords()
-            args.extend(launchConfig.resolveArgs([''.join([p, ":='", v, "'"]) for p,v in params.items() if v]))
-          else:
-            return
-      except:
-        import traceback
-        rospy.logwarn('Error while load %s as default: %s'%(path, traceback.format_exc(1)))
-      hostname = host if host else nm.nameres().address(master_proxy.masteruri)
-      name_file_prefix = os.path.basename(path).replace('.launch','').replace(' ', '_')
-      node_name = roslib.names.SEP.join([hostname,
-                                         name_file_prefix,
-                                         'default_cfg'])
-      self.launch_dock.progress_queue.add2queue('%s'%uuid.uuid4(),
-                                     'start default config %s'%hostname,
-                                     nm.starter().runNodeWithoutConfig,
-                                     ('%s'%hostname, 'default_cfg_fkie', 'default_cfg',
-                                      node_name, args, master_proxy.masteruri, False,
-                                      master_proxy.current_user))
-      self.launch_dock.progress_queue.start()
-    else:
-      QtGui.QMessageBox.information(self, "Load of launch file",
-                                    "Select a master first!", )
-
-
-  def on_launch_edit(self, files, search_text='', trynr=1):
-    '''
-    Opens the given files in an editor. If the first file is already open, select
-    the editor. If search text is given, search for the text in files an goto the
-    line.
-    :param file: A list with paths
-    :type file: list of strings
-    :param search_text: A string to search in file
-    :type search_text: str
-    '''
-    if files:
-      path = files[0]
-      if self.editor_dialogs.has_key(path):
-        last_path = files[-1]
-        try:
-          self.editor_dialogs[path].on_load_request(last_path, search_text)
-          self.editor_dialogs[path].raise_()
-          self.editor_dialogs[path].activateWindow()
-        except:
-          if trynr > 1:
-            raise
-          del self.editor_dialogs[path]
-          self.on_launch_edit(files, search_text, 2)
-      else:
-        editor = XmlEditor(files, search_text, self)
-        self.editor_dialogs[path] = editor
-        editor.finished_signal.connect(self._editor_dialog_closed)
-        editor.show()
-
-  def _editor_dialog_closed(self, files):
-    '''
-    If a editor dialog is closed, remove it from the list...
-    '''
-    if self.editor_dialogs.has_key(files[0]):
-      del self.editor_dialogs[files[0]]
-
-  def on_launch_transfer(self, files):
-    '''
-    Copies the selected file to a remote host
-    :param file: A list with paths
-    :type file: list of strings
-    '''
-    if files:
-      host = 'localhost'
-      username = nm.settings().default_user
-      if not self.currentMaster is None:
-        host = nm.nameres().getHostname(self.currentMaster.masteruri)
-        username = self.currentMaster.current_user
-      params = {'Host' : ('string', host),
-                'recursive' : ('bool', 'False'),
-                'Username' : ('string', '%s'%username) }
-      dia = ParameterDialog(params)
-      dia.setFilterVisible(False)
-      dia.setWindowTitle('Transfer file')
-      dia.resize(350,120)
-      dia.setFocusField('Host')
-      if dia.exec_():
-        try:
-          params = dia.getKeywords()
-          host = params['Host']
-          recursive = params['recursive']
-          username = params['Username']
-          for path in files:
-            rospy.loginfo("TRANSFER to %s@%s: %s"%(username, host, path))
-            self.launch_dock.progress_queue.add2queue('%s'%uuid.uuid4(),
-                                           'transfer files to %s'%host,
-                                           nm.starter().transfer_files, 
-                                           ('%s'%host, path, False, username))
-            if recursive:
-              for f in LaunchConfig.getIncludedFiles(path):
-                self.launch_dock.progress_queue.add2queue(str(uuid.uuid4()),
-                                               'transfer files to %s'%host,
-                                               nm.starter().transfer_files,
-                                               ('%s'%host, f, False, username))
-          self.launch_dock.progress_queue.start()
-        except Exception, e:
-          WarningMessageBox(QtGui.QMessageBox.Warning, "Transfer error",
-                           'Error while transfer files', '%s'%e).exec_()
-
-  def _reload_globals_at_next_start(self, launch_file):
-    if not self.currentMaster is None:
-      self.currentMaster.reload_global_parameter_at_next_start(launch_file)
-
-  #%%%%%%%%%%%%%%%%%%%%%%%%%%%%%%%%%%%%%%%%%%%%%%%%%%%%%%%%%%%%%%%%%%%%%%%%%
-  #%%%%%%%%%%%%%              Change file detection      %%%%%%%%%%%%%%%%%%%
-  #%%%%%%%%%%%%%%%%%%%%%%%%%%%%%%%%%%%%%%%%%%%%%%%%%%%%%%%%%%%%%%%%%%%%%%%%%
-
-  def on_configfile_changed(self, changed, affected):
-    '''
-    Signal hander to handle the changes of a loaded configuration file
-    @param changed: the changed file
-    @type changed: C{str}
-    @param affected: the list of tuples with masteruri and launchfile, which are affected by file change
-    @type affected: list
-    '''
-    # create a list of launch files and masters, which are affected by the changed file
-    # and are not currently in question
-    if self.isActiveWindow():
-      self._changed_files[changed] = affected
-      self._check_for_changed_files()
-    else:
-      self._changed_files[changed] = affected
-
-  def _check_for_changed_files(self):
-    '''
-    Check the dictinary with changed files and notify the masters about changes.
-    '''
-    new_affected = list()
-    for _, affected in self._changed_files.items():#:=changed
-      for (muri, lfile) in affected:
-        if not (muri, lfile) in self.__in_question:
-          self.__in_question.add((muri, lfile))
-          new_affected.append((muri, lfile))
-    # if there are no question to reload the launch file -> ask
-    if new_affected:
-      choices = dict()
-      for (muri, lfile) in new_affected:
-        master = self.getMaster(muri)
-        if not master is None:
-          master.launchfile = lfile
-          choices[''.join([os.path.basename(lfile), ' [', master.mastername, ']'])] = (master, lfile)
-      cfgs, _ = SelectDialog.getValue('Reload configurations?',
-                                   '<b>%s</b> was changed.<br>Select affected configurations to reload:'%', '.join([os.path.basename(f) for f in self._changed_files.keys()]), choices.keys(),
-                                   False, True,
-                                   ':/icons/crystal_clear_launch_file.png',
-                                   self)
-      for (muri, lfile) in new_affected:
-        self.__in_question.remove((muri, lfile))
-      for c in cfgs:
-        choices[c][0].launchfiles = choices[c][1]
-    self._changed_files.clear()
-
-  def on_configparamfile_changed(self, changed, affected):
-    '''
-    Signal handler to handle the changes of a configuration file referenced by a parameter value
-    @param changed: the changed file
-    @type changed: C{str}
-    @param affected: the list of tuples with masteruri and launchfile, which are affected by file change
-    @type affected: list
-    '''
-    # create a list of launch files and masters, which are affected by the changed file
-    # and are not currently in question
-    if self.isActiveWindow():
-      self._changed_files_param[changed] = affected
-      self._check_for_changed_files_param()
-    else:
-      self._changed_files_param[changed] = affected
-
-  def _check_for_changed_files_param(self):
-    '''
-    Check the dictinary with changed files and notify about the transfer of changed file.
-    '''
-    new_affected = list()
-    for changed, affected in self._changed_files_param.items():
-      for (muri, lfile) in affected:
-        if not (muri, changed) in self.__in_question:
-          self.__in_question.add((muri, changed))
-          new_affected.append((muri, changed))
-    # if there are no question to reload the launch file -> ask
-    if new_affected:
-      choices = dict()
-      for (muri, lfile) in new_affected:
-        master = self.getMaster(muri)
-        if not master is None:
-          master.launchfile = lfile
-          choices[''.join([os.path.basename(lfile), ' [', master.mastername, ']'])] = (master, lfile)
-      cfgs, _ = SelectDialog.getValue('Transfer configurations?',
-                                   'Configuration files referenced by parameter are changed.<br>Select affected configurations for copy to remote host: (don\'t forget to restart the nodes!)', 
-                                   choices.keys(), False, True,
-                                   ':/icons/crystal_clear_launch_file_transfer.png',
-                                   self)
-      for (muri, lfile) in new_affected:
-        self.__in_question.remove((muri, lfile))
-      for c in cfgs:
-        host = '%s'%nm.nameres().getHostname(choices[c][0].masteruri)
-        username = choices[c][0].current_user
-        self.launch_dock.progress_queue.add2queue(str(uuid.uuid4()),
-                                       'transfer files to %s'%host,
-                                       nm.starter().transfer_files,
-                                       (host, choices[c][1], False, username))
-      self.launch_dock.progress_queue.start()
-    self._changed_files_param.clear()
-
-  def changeEvent(self, event):
-    '''
-    Check for changed files, if the main gui is activated.
-    '''
-    QtGui.QMainWindow.changeEvent(self, event)
-    self._check_for_changed_files()
-    self._check_for_changed_files_param()
-
-  #%%%%%%%%%%%%%%%%%%%%%%%%%%%%%%%%%%%%%%%%%%%%%%%%%%%%%%%%%%%%%%%%%%%%%%%%%
-  #%%%%%%%%%%%%%              Capabilities handling      %%%%%%%%%%%%%%%%%%%
-  #%%%%%%%%%%%%%%%%%%%%%%%%%%%%%%%%%%%%%%%%%%%%%%%%%%%%%%%%%%%%%%%%%%%%%%%%%
-
-  def on_start_nodes(self, masteruri, cfg, nodes):
-    if not masteruri is None:
-      master = self.getMaster(masteruri)
-      master.start_nodes_by_name(nodes, (cfg, ''))
-
-  def on_stop_nodes(self, masteruri, nodes):
-    if not masteruri is None:
-      master = self.getMaster(masteruri)
-      master.stop_nodes_by_name(nodes)
-
-  def on_description_update(self, title, text):
-    if (self.sender() == self.currentMaster or not isinstance(self.sender(), MasterViewProxy)) and (not self.descriptionTextEdit.hasFocus() or self._accept_next_update):
-      self._accept_next_update = False
-      self.descriptionDock.setWindowTitle(title)
-      self.descriptionTextEdit.setText(text)
-      if text:
-        self.descriptionDock.raise_()
-      else:
-        self.launch_dock.raise_()
-
-  def on_description_update_cap(self, title, text):
-    self.descriptionDock.setWindowTitle(title)
-    self.descriptionTextEdit.setText(text)
-
-  def on_description_anchorClicked(self, url):
-    self._accept_next_update = True
-    if url.toString().startswith('open_sync_dialog://'):
-      self.on_sync_dialog_released(False, str(url.encodedPath()).replace('open_sync_dialog', 'http'), True)
-    elif url.toString().startswith('show_all_screens://'):
-      master = self.getMaster(str(url.encodedPath()).replace('show_all_screens', 'http'), False)
-      if not master is None:
-        master.on_show_all_screens()
-    elif url.toString().startswith('remove_all_launch_server://'):
-      master = self.getMaster(str(url.encodedPath()).replace('remove_all_launch_server', 'http'), False)
-      if not master is None:
-        master.on_remove_all_launch_server()
-    elif url.toString().startswith('node://'):
-      if not self.currentMaster is None:
-        self.currentMaster.on_node_selection_changed(None, None, True, url.encodedPath())
-    elif url.toString().startswith('topic://'):
-      if not self.currentMaster is None:
-        self.currentMaster.on_topic_selection_changed(None, None, True, url.encodedPath())
-    elif url.toString().startswith('topicecho://'):
-      if not self.currentMaster is None:
-        self.currentMaster.show_topic_output(url.encodedPath(), False)
-    elif url.toString().startswith('topichz://'):
-      if not self.currentMaster is None:
-        self.currentMaster.show_topic_output(url.encodedPath(), True)
-    elif url.toString().startswith('topichzssh://'):
-      if not self.currentMaster is None:
-        self.currentMaster.show_topic_output(url.encodedPath(), True, use_ssh=True)
-    elif url.toString().startswith('topicpub://'):
-      if not self.currentMaster is None:
-        self.currentMaster.start_publisher(url.encodedPath())
-    elif url.toString().startswith('topicrepub://'):
-      if not self.currentMaster is None:
-        self.currentMaster.start_publisher(url.encodedPath(), True)
-    elif url.toString().startswith('topicstop://'):
-      if not self.currentMaster is None:
-        self.currentMaster.on_topic_pub_stop_clicked(url.encodedPath())
-    elif url.toString().startswith('service://'):
-      if not self.currentMaster is None:
-        self.currentMaster.on_service_selection_changed(None, None, True, url.encodedPath())
-    elif url.toString().startswith('servicecall://'):
-      if not self.currentMaster is None:
-        self.currentMaster.service_call(url.encodedPath())
-    elif url.toString().startswith('unregister_node://'):
-      if not self.currentMaster is None:
-        self.currentMaster.on_unregister_nodes()
-    elif url.toString().startswith('start_node://'):
-      if not self.currentMaster is None:
-        self.currentMaster.on_start_clicked()
-    elif url.toString().startswith('restart_node://'):
-      if not self.currentMaster is None:
-        self.currentMaster.on_force_start_nodes()
-    elif url.toString().startswith('start_node_at_host://'):
-      if not self.currentMaster is None:
-        self.currentMaster.on_start_nodes_at_host()
-    elif url.toString().startswith('kill_node://'):
-      if not self.currentMaster is None:
-        self.currentMaster.on_kill_nodes()
-    elif url.toString().startswith('kill_screen://'):
-      if not self.currentMaster is None:
-        self.currentMaster.on_kill_screens()
-    elif url.toString().startswith('copy_log_path://'):
-      if not self.currentMaster is None:
-        self.currentMaster.on_log_path_copy()
-    elif url.toString().startswith('launch://'):
-      self.on_launch_edit([str(url.encodedPath())], '')
-    elif url.toString().startswith('reload_globals://'):
-      self._reload_globals_at_next_start(str(url.encodedPath()).replace('reload_globals://', ''))
-    else:
-      QtGui.QDesktopServices.openUrl(url)
-
-  def keyReleaseEvent(self, event):
-    '''
-    Defines some of shortcuts for navigation/management in launch
-    list view or topics view.
-    '''
-    key_mod = QtGui.QApplication.keyboardModifiers()
-    if not self.currentMaster is None and self.currentMaster.masterTab.nodeTreeView.hasFocus():
-      if event.key() == QtCore.Qt.Key_F4 and not key_mod:
-        if self.currentMaster.masterTab.editConfigButton.isEnabled():
-          self.currentMaster.on_edit_config_clicked()
-        elif self.currentMaster.masterTab.editRosParamButton.isEnabled():
-          self.currentMaster.on_edit_rosparam_clicked()
-      elif event.key() == QtCore.Qt.Key_F3  and not key_mod and self.currentMaster.masterTab.ioButton.isEnabled():
-        self.currentMaster.on_io_clicked()
-    QtGui.QMainWindow.keyReleaseEvent(self, event)
-
-  def image_mouseDoubleClickEvent(self, event):
-    '''
-    Set the robot image
-    '''
-    if self.currentMaster:
-      try:
-        if not os.path.isdir(nm.settings().ROBOTS_DIR):
-          os.makedirs(nm.settings().ROBOTS_DIR)
-        (fileName, _) = QtGui.QFileDialog.getOpenFileName(self,
-                                                 "Set robot image",
-                                                 nm.settings().ROBOTS_DIR,
-                                                 "Image files (*.bmp *.gif *.jpg *.jpeg *.png *.pbm *.xbm);;All files (*)")
-        if fileName and self.__current_master_label_name:
-          p = QtGui.QPixmap(fileName)
-          p.save(nm.settings().robot_image_file(self.__current_master_label_name))
-        if self.__icons.has_key(self.__current_master_label_name):
-          del self.__icons[self.__current_master_label_name]
-        self._assigne_icon(self.__current_master_label_name)
-      except Exception as e:
-        WarningMessageBox(QtGui.QMessageBox.Warning, "Error", 
-                          ''.join(['Set robot image for ', str(self.__current_master_label_name), ' failed!']),
-                          str(e)).exec_()
-        rospy.logwarn("Error while set robot image for %s: %s", str(self.__current_master_label_name), str(e))
-
-  def _on_robot_icon_changed(self, masteruri, path):
-    '''
-    One of the robot icons was chagned. Update the icon.
-    '''
-    master = self.getMaster(masteruri, False)
-    if master:
-      self._assigne_icon(master.mastername, resolve_url(path))
+# Software License Agreement (BSD License)
+#
+# Copyright (c) 2012, Fraunhofer FKIE/US, Alexander Tiderko
+# All rights reserved.
+#
+# Redistribution and use in source and binary forms, with or without
+# modification, are permitted provided that the following conditions
+# are met:
+#
+#  * Redistributions of source code must retain the above copyright
+#    notice, this list of conditions and the following disclaimer.
+#  * Redistributions in binary form must reproduce the above
+#    copyright notice, this list of conditions and the following
+#    disclaimer in the documentation and/or other materials provided
+#    with the distribution.
+#  * Neither the name of Fraunhofer nor the names of its
+#    contributors may be used to endorse or promote products derived
+#    from this software without specific prior written permission.
+#
+# THIS SOFTWARE IS PROVIDED BY THE COPYRIGHT HOLDERS AND CONTRIBUTORS
+# "AS IS" AND ANY EXPRESS OR IMPLIED WARRANTIES, INCLUDING, BUT NOT
+# LIMITED TO, THE IMPLIED WARRANTIES OF MERCHANTABILITY AND FITNESS
+# FOR A PARTICULAR PURPOSE ARE DISCLAIMED. IN NO EVENT SHALL THE
+# COPYRIGHT OWNER OR CONTRIBUTORS BE LIABLE FOR ANY DIRECT, INDIRECT,
+# INCIDENTAL, SPECIAL, EXEMPLARY, OR CONSEQUENTIAL DAMAGES (INCLUDING,
+# BUT NOT LIMITED TO, PROCUREMENT OF SUBSTITUTE GOODS OR SERVICES;
+# LOSS OF USE, DATA, OR PROFITS; OR BUSINESS INTERRUPTION) HOWEVER
+# CAUSED AND ON ANY THEORY OF LIABILITY, WHETHER IN CONTRACT, STRICT
+# LIABILITY, OR TORT (INCLUDING NEGLIGENCE OR OTHERWISE) ARISING IN
+# ANY WAY OUT OF THE USE OF THIS SOFTWARE, EVEN IF ADVISED OF THE
+# POSSIBILITY OF SUCH DAMAGE.
+
+import os
+import time
+import uuid
+import xmlrpclib
+import getpass
+
+from datetime import datetime
+
+from python_qt_binding import QtGui
+from python_qt_binding import QtCore
+#from python_qt_binding import QtUiTools
+from python_qt_binding import loadUi
+
+import roslib; roslib.load_manifest('node_manager_fkie')
+import rospy
+
+import gui_resources
+from .discovery_listener import MasterListService, MasterStateTopic, MasterStatisticTopic, OwnMasterMonitoring
+from .update_handler import UpdateHandler
+from .master_view_proxy import MasterViewProxy
+from .launch_config import LaunchConfig#, LaunchConfigException
+from .capability_table import CapabilityTable
+from .xml_editor import XmlEditor
+from .detailed_msg_box import WarningMessageBox
+from .network_discovery_dialog import NetworkDiscoveryDialog
+from .parameter_dialog import ParameterDialog
+from .progress_queue import ProgressQueue#, ProgressThread
+from .screen_handler import ScreenHandler
+from .sync_dialog import SyncDialog
+from .common import masteruri_from_ros, package_name
+from .select_dialog import SelectDialog
+from .master_list_model import MasterModel, MasterSyncItem
+from .log_widget import LogWidget
+from .launch_files_widget import LaunchFilesWidget
+from .settings_widget import SettingsWidget
+from .menu_rqt import MenuRqt
+
+import node_manager_fkie as nm
+
+from multimaster_msgs_fkie.msg import LinkState, LinkStatesStamped, MasterState#, ROSMaster, SyncMasterInfo, SyncTopicInfo
+from master_discovery_fkie.common import resolve_url
+#from master_discovery_fkie.srv import DiscoverMasters, GetSyncInfo
+
+
+class MainWindow(QtGui.QMainWindow):
+  '''
+  The class to create the main window of the application.
+  '''
+  DELAYED_NEXT_REQ_ON_ERR = 5.0
+
+  def __init__(self, files=[], restricted_to_one_master=False, parent=None):
+    '''
+    Creates the window, connects the signals and init the class.
+    '''
+    QtGui.QMainWindow.__init__(self)
+    restricted_to_one_master = False
+    self._finished = False
+    self._history_selected_robot = ''
+    self.__icons = {'empty' : (QtGui.QIcon(), ''),
+                    'default_pc' : (QtGui.QIcon(':/icons/crystal_clear_miscellaneous.png'), ':/icons/crystal_clear_miscellaneous.png'),
+                    'log_warning' : (QtGui.QIcon(':/icons/crystal_clear_warning.png'), ':/icons/crystal_clear_warning.png')
+                    } # (masnter name : (QIcon, path))
+    self.__current_icon = None
+    self.__current_master_label_name = None
+    self._changed_files = dict()
+    self._changed_files_param = dict()
+    #self.setAttribute(QtCore.Qt.WA_AlwaysShowToolTips, True)
+    # setup main window frame
+    self.setObjectName('MainWindow')
+#    self = mainWindow = QtGui.QMainWindow()
+#    self = mainWindow = loader.load(":/forms/MainWindow.ui")
+    ui_file = os.path.join(os.path.dirname(os.path.realpath(__file__)), 'MainWindow.ui')
+    #/home/tiderko/ros/src/multimaster_fkie/node_manager_fkie/src/node_manager_fkie/
+    loadUi(ui_file, self)
+    self.setObjectName('MainUI')
+    self.user_frame.setVisible(False)
+    self._add_user_to_combo(getpass.getuser())
+    self.userComboBox.editTextChanged.connect(self.on_user_changed)
+    self.masterInfoFrame.setEnabled(False)
+    self.infoButton.clicked.connect(self.on_info_clicked)
+    self.refreshHostButton.clicked.connect(self.on_refresh_master_clicked)
+    self.runButton.clicked.connect(self.on_run_node_clicked)
+    self.syncButton.released.connect(self.on_sync_dialog_released)
+
+    menu_rqt = MenuRqt(self.rqtButton)
+    menu_rqt.start_rqt_plugin_signal.connect(self.on_rqt_plugin_start)
+
+    # setup settings widget
+    self.settings_dock = SettingsWidget(self)
+    self.addDockWidget(QtCore.Qt.LeftDockWidgetArea, self.settings_dock)
+    # setup logger widget
+    self.log_dock = LogWidget(self)
+    self.log_dock.added_signal.connect(self._on_log_added)
+    self.log_dock.cleared_signal.connect(self._on_log_cleared)
+    self.addDockWidget(QtCore.Qt.BottomDockWidgetArea, self.log_dock)
+    self.logButton.clicked.connect(self._on_log_button_clicked)
+    # setup the launch files view
+    self.launch_dock = LaunchFilesWidget(self)
+    self.launch_dock.load_signal.connect(self.on_load_launch_file)
+    self.launch_dock.load_as_default_signal.connect(self.on_load_launch_as_default)
+    self.launch_dock.edit_signal.connect(self.on_launch_edit)
+    self.launch_dock.transfer_signal.connect(self.on_launch_transfer)
+    self.addDockWidget(QtCore.Qt.LeftDockWidgetArea, self.launch_dock)
+
+    self.mIcon = QtGui.QIcon(":/icons/crystal_clear_prop_run.png")
+    self.setWindowIcon(self.mIcon)
+    self.setWindowTitle("Node Manager")
+#    self.setCentralWidget(mainWindow)
+
+    # init the stack layout which contains the information about different ros master
+    self.stackedLayout = QtGui.QStackedLayout()
+    self.stackedLayout.setObjectName('stackedLayout')
+    emptyWidget = QtGui.QWidget()
+    emptyWidget.setObjectName('emptyWidget')
+    self.stackedLayout.addWidget(emptyWidget)
+    self.tabWidget.currentChanged.connect(self.on_currentChanged_tab)
+    self.tabLayout = QtGui.QVBoxLayout(self.tabPlace)
+    self.tabLayout.setObjectName("tabLayout")
+    self.tabLayout.setContentsMargins(0, 0, 0, 0)
+    self.tabLayout.addLayout(self.stackedLayout)
+
+    # initialize the progress queue
+    self._progress_queue = ProgressQueue(self.progressFrame, self.progressBar, self.progressCancelButton)
+    self._progress_queue_sync = ProgressQueue(self.progressFrame_sync, self.progressBar_sync, self.progressCancelButton_sync)
+
+    # initialize the view for the discovered ROS master
+    self.master_model = MasterModel(self.getMasteruri())
+    self.masterTableView.setModel(self.master_model)
+#    self.masterTableView.setAlternatingRowColors(True)
+    self.masterTableView.clicked.connect(self.on_master_table_clicked)
+    self.masterTableView.pressed.connect(self.on_master_table_pressed)
+    self.masterTableView.activated.connect(self.on_master_table_activated)
+    sm = self.masterTableView.selectionModel()
+    sm.currentRowChanged.connect(self.on_masterTableView_selection_changed)
+    for i, (_, width) in enumerate(MasterModel.header):#_:=name
+      self.masterTableView.setColumnWidth(i, width)
+    self.refreshAllButton.clicked.connect(self.on_all_master_refresh_clicked)
+    self.discoveryButton.clicked.connect(self.on_discover_network_clicked)
+    self.startRobotButton.clicked.connect(self.on_start_robot_clicked)
+
+    # stores the widget to a 
+    self.masters = dict() # masteruri : MasterViewProxy
+    self.currentMaster = None # MasterViewProxy
+    self._close_on_exit = True
+
+    nm.file_watcher().file_changed.connect(self.on_configfile_changed)
+    nm.file_watcher_param().file_changed.connect(self.on_configparamfile_changed)
+    self.__in_question = set()
+
+    ############################################################################
+    self.capabilitiesTable = CapabilityTable(self.capabilities_tab)
+    self.capabilitiesTable.setObjectName("capabilitiesTable")
+    self.capabilitiesTable.start_nodes_signal.connect(self.on_start_nodes)
+    self.capabilitiesTable.stop_nodes_signal.connect(self.on_stop_nodes)
+    self.capabilitiesTable.description_requested_signal.connect(self.on_description_update_cap)
+    self.capabilities_tab.layout().addWidget(self.capabilitiesTable)
+
+    self.descriptionTextEdit.setOpenLinks(False)
+    self.descriptionTextEdit.anchorClicked.connect(self.on_description_anchorClicked)
+    self._shortcut_copy = QtGui.QShortcut(QtGui.QKeySequence(self.tr("Ctrl+Shift+C", "copy selected description")), self.descriptionTextEdit)
+    self._shortcut_copy.activated.connect(self.descriptionTextEdit.copy)
+
+    self.tabifyDockWidget(self.launch_dock, self.descriptionDock)
+    self.tabifyDockWidget(self.launch_dock, self.settings_dock)
+    self.tabifyDockWidget(self.launch_dock, self.helpDock)
+    self.launch_dock.raise_()
+    self.helpDock.setWindowIcon(QtGui.QIcon(':icons/crystal_clear_helpcenter.png'))
+
+    flags = self.windowFlags()
+    self.setWindowFlags(flags | QtCore.Qt.WindowContextHelpButtonHint)
+
+    self.default_load_launch = os.path.abspath(resolve_url(files[0])) if files else ''
+    if self.default_load_launch:
+      if os.path.isdir(self.default_load_launch):
+        self.launch_dock.launchlist_model.setPath(self.default_load_launch)
+      elif os.path.isfile(self.default_load_launch):
+        self.launch_dock.launchlist_model.setPath(os.path.dirname(self.default_load_launch))
+
+    self._discover_dialog = None
+    self.restricted_to_one_master = restricted_to_one_master
+    if restricted_to_one_master:
+      self.syncButton.setEnabled(False)
+      self.refreshAllButton.setEnabled(False)
+      self.discoveryButton.setEnabled(False)
+      self.startRobotButton.setEnabled(False)
+
+    self._sync_dialog = SyncDialog()
+
+    self.editor_dialogs  = dict() # [file] = XmlEditor
+    '''@ivar: stores the open XmlEditor '''
+
+    self.simTimeLabel.setVisible(False)
+    self.launchServerLabel.setVisible(False)
+
+    # since the is_local method is threaded for host names, call it to cache the localhost
+    nm.is_local("localhost")
+
+    # set the help text
+    try:
+      from docutils import examples
+      with file(nm.settings().HELP_FILE) as f:
+        self.textBrowser.setText(examples.html_body(unicode(f.read())))
+    except:
+      import traceback
+      msg = "Error while generate help: %s"%traceback.format_exc(2)
+      rospy.logwarn(msg)
+      self.textBrowser.setText(msg)
+
+    try:
+      ScreenHandler.testScreen()
+    except Exception as e:
+      rospy.logerr("No SCREEN available! You can't launch nodes.")
+#      WarningMessageBox(QtGui.QMessageBox.Warning, "No SCREEN", 
+#                        "No SCREEN available! You can't launch nodes.",
+#                        '%s'%e).exec_()
+
+    self.imageLabel.mouseDoubleClickEvent = self.image_mouseDoubleClickEvent
+
+    try:
+      self.readSettings()
+      self.launch_dock.raise_()
+    except Exception as e:
+      rospy.logwarn("Error while read settings: %s"%e)
+    # setup the hide button, which hides the docks on left side
+    docks = self._dock_widget_in(QtCore.Qt.LeftDockWidgetArea, only_visible=True)
+    if not docks:
+      self.hideDocksButton.toggle()
+      self.on_hide_docks_toggled(True)
+    self.hideDocksButton.clicked.connect(self.on_hide_docks_toggled)
+
+    # =============================
+    # Initialize the update handler
+    # =============================
+
+    # initialize the class to get the state of discovering of other ROS master
+    self._update_handler = UpdateHandler()
+    self._update_handler.master_info_signal.connect(self.on_master_info_retrieved)
+    self._update_handler.error_signal.connect(self.on_master_info_error)
+
+    # this monitor class is used, if no master_discovery node is running to get the state of the local ROS master
+    self.own_master_monitor = OwnMasterMonitoring()
+    self.own_master_monitor.init(22622)
+    self.own_master_monitor.state_signal.connect(self.on_master_state_changed)
+    self.own_master_monitor.err_signal.connect(self.on_master_monitor_err)
+
+    # get the name of the service and topic of the discovery node. The name are determine by the message type  of those topics
+    self.masterlist_service = masterlist_service = MasterListService()
+    masterlist_service.masterlist_signal.connect(self.on_master_list_retrieved)
+    masterlist_service.masterlist_err_signal.connect(self.on_master_list_err_retrieved)
+    self.state_topic = MasterStateTopic()
+    self.state_topic.state_signal.connect(self.on_master_state_changed)
+    self.stats_topic = MasterStatisticTopic()
+    self.stats_topic.stats_signal.connect(self.on_conn_stats_updated)
+
+    # timer to update the showed update time of the ros state 
+    self.master_timecheck_timer = QtCore.QTimer()
+    self.master_timecheck_timer.timeout.connect(self.on_master_timecheck)
+    self.master_timecheck_timer.start(1000)
+    self._refresh_time = time.time()
+    self._last_time_view_update = time.time()
+
+    self._con_tries = dict()
+    self._subscribe()
+
+  def _dock_widget_in(self, area=QtCore.Qt.LeftDockWidgetArea, only_visible=False):
+    result = []
+    docks = [self.launch_dock, self.descriptionDock, self.helpDock, self.networkDock]
+    for dock in docks:
+      if self.dockWidgetArea(dock) == area:
+        if not only_visible or (only_visible and dock.isVisibleTo(self)):
+          result.append(dock)
+    return result
+
+  def _on_log_button_clicked(self):
+    self.log_dock.setVisible(not self.log_dock.isVisible())
+
+  def _on_log_added(self, info, warn, err, fatal):
+    self.logButton.setEnabled(True)
+
+  def _on_log_cleared(self):
+    self.logButton.setIcon(self.__icons['log_warning'][0])
+    self.logButton.setText('')
+    self.logButton.setEnabled(False)
+
+  def on_hide_docks_toggled(self, checked):
+    if self.dockWidgetArea(self.launch_dock) == QtCore.Qt.LeftDockWidgetArea:
+      self.launch_dock.setVisible(not checked)
+    if self.dockWidgetArea(self.descriptionDock) == QtCore.Qt.LeftDockWidgetArea:
+      self.descriptionDock.setVisible(not checked)
+    if self.dockWidgetArea(self.helpDock) == QtCore.Qt.LeftDockWidgetArea:
+      self.helpDock.setVisible(not checked)
+    if self.dockWidgetArea(self.networkDock) == QtCore.Qt.LeftDockWidgetArea:
+      self.networkDock.setVisible(not checked)
+    if self.dockWidgetArea(self.settings_dock) == QtCore.Qt.LeftDockWidgetArea:
+      self.settings_dock.setVisible(not checked)
+    self.hideDocksButton.setArrowType(QtCore.Qt.RightArrow if checked else QtCore.Qt.LeftArrow)
+
+  def on_currentChanged_tab(self, index):
+    pass
+#    if index == self.tabWidget.widget(0):
+#      self.networkDock.show()
+#      self.launch_dock.show()
+#    else:
+#      self.networkDock.hide()
+#      self.launch_dock.hide()
+
+  def readSettings(self):
+    if nm.settings().store_geometry:
+      settings = nm.settings().qsettings(nm.settings().CFG_GUI_FILE)
+      self._history_selected_robot = settings.value("selected_robot", '')
+      settings.beginGroup("mainwindow")
+      maximized = settings.value("maximized", 'false') == 'true'
+      if maximized:
+        self.showMaximized()
+      else:
+        self.resize(settings.value("size", QtCore.QSize(1024, 720)))
+        self.move(settings.value("pos", QtCore.QPoint(0, 0)))
+      try:
+        self.restoreState(settings.value("window_state"))
+      except:
+        pass
+      settings.endGroup()
+
+  def storeSetting(self):
+    if nm.settings().store_geometry:
+      settings = nm.settings().qsettings(nm.settings().CFG_GUI_FILE)
+      settings.beginGroup("mainwindow")
+      settings.setValue("size", self.size())
+      settings.setValue("pos", self.pos())
+      settings.setValue("maximized", self.isMaximized())
+      settings.setValue("window_state", self.saveState())
+      settings.endGroup()
+
+  def closeEvent(self, event):
+    # ask to close nodes on exit
+    if self._close_on_exit:
+      masters2stop, self._close_on_exit = SelectDialog.getValue('Stop nodes?', "Select masters where to stop:", self.masters.keys(), False, False, '', self, select_if_single=False)
+      if self._close_on_exit:
+        self._on_finish = True
+        for uri in masters2stop:
+          try:
+            m = self.masters[uri]
+            if not m is None:
+              m.stop_nodes_by_name(m.getRunningNodesIfLocal())
+          except Exception as e:
+            rospy.logwarn("Error while stop nodes on %s: %s"%(uri, e))
+        QtCore.QTimer.singleShot(200, self._test_for_finish)
+      else:
+        self._close_on_exit = True
+      event.ignore()
+    else:
+      try:
+        self.storeSetting()
+      except Exception as e:
+        rospy.logwarn("Error while store settings: %s"%e)
+      self.finish()
+      QtGui.QMainWindow.closeEvent(self, event)
+
+  def _test_for_finish(self):
+    # this method test on exit for running process queues with stopping jobs
+    for uri, m in self.masters.items():
+      if m.in_process():
+        QtCore.QTimer.singleShot(200, self._test_for_finish)
+        return
+    self._close_on_exit = False
+    self.close()
+
+  def finish(self):
+    if not self._finished:
+      self._finished = True
+      print "Mainwindow finish..."
+      self._progress_queue.stop()
+      self._progress_queue_sync.stop()
+      self._update_handler.stop()
+      self.state_topic.stop()
+      self.stats_topic.stop()
+      for _, master in self.masters.iteritems():
+        master.stop()
+      self.own_master_monitor.stop()
+      self.master_timecheck_timer.stop()
+      self.launch_dock.stop()
+      self.log_dock.stop()
+      print "Mainwindow finished!"
+
+  def getMasteruri(self):
+    '''
+    Requests the ROS master URI from the ROS master through the RPC interface and 
+    returns it. The 'materuri' attribute will be set to the requested value.
+    @return: ROS master URI
+    @rtype: C{str} or C{None}
+    '''
+    if not hasattr(self, 'materuri') or self.materuri is None:
+      masteruri = masteruri_from_ros()
+      master = xmlrpclib.ServerProxy(masteruri)
+      _, _, self.materuri = master.getUri(rospy.get_name())#_:=code, message
+      nm.is_local(nm.nameres().getHostname(self.materuri))
+    return self.materuri
+
+  def removeMaster(self, masteruri):
+    '''
+    Removed master with given master URI from the list.
+    @param masteruri: the URI of the ROS master
+    @type masteruri: C{str}
+    '''
+    if masteruri in self.masters:
+      if not self.currentMaster is None and self.currentMaster.masteruri == masteruri:
+        self.setCurrentMaster(None)
+      self.masters[masteruri].stop()
+      self.masters[masteruri].updateHostRequest.disconnect()
+      self.masters[masteruri].host_description_updated.disconnect()
+      self.masters[masteruri].capabilities_update_signal.disconnect()
+      self.masters[masteruri].remove_config_signal.disconnect()
+      self.masters[masteruri].description_signal.disconnect()
+      self.masters[masteruri].request_xml_editor.disconnect()
+      self.masters[masteruri].stop_nodes_signal.disconnect()
+      self.masters[masteruri].robot_icon_updated.disconnect()
+      self.stackedLayout.removeWidget(self.masters[masteruri])
+      self.tabPlace.layout().removeWidget(self.masters[masteruri])
+      for cfg in self.masters[masteruri].default_cfgs:
+        self.capabilitiesTable.removeConfig(cfg)
+      self.masters[masteruri].setParent(None)
+      del self.masters[masteruri]
+
+  def getMaster(self, masteruri, create_new=True):
+    '''
+    @return: the Widget which represents the master of given ROS master URI. If no
+    Widget for given URI is available a new one will be created.
+    @rtype: L{MasterViewProxy} 
+    '''
+    if not masteruri in self.masters:
+      if not create_new:
+        return None
+      self.masters[masteruri] = MasterViewProxy(masteruri, self)
+      self.masters[masteruri].updateHostRequest.connect(self.on_host_update_request)
+      self.masters[masteruri].host_description_updated.connect(self.on_host_description_updated)
+      self.masters[masteruri].capabilities_update_signal.connect(self.on_capabilities_update)
+      self.masters[masteruri].remove_config_signal.connect(self.on_remove_config)
+      self.masters[masteruri].description_signal.connect(self.on_description_update)
+      self.masters[masteruri].request_xml_editor.connect(self.on_launch_edit)
+      self.masters[masteruri].stop_nodes_signal.connect(self.on_stop_nodes)
+      self.masters[masteruri].robot_icon_updated.connect(self._on_robot_icon_changed)
+      self.stackedLayout.addWidget(self.masters[masteruri])
+      if masteruri == self.getMasteruri():
+        if self.default_load_launch:
+          try:
+            if os.path.isfile(self.default_load_launch):
+              args = list()
+              args.append('_package:=%s'%(package_name(os.path.dirname(self.default_load_launch))[0]))
+              args.append('_launch_file:="%s"'%os.path.basename(self.default_load_launch))
+              host = '%s'%nm.nameres().address(masteruri)
+              node_name = roslib.names.SEP.join(['%s'%(nm.nameres().mastername(masteruri)),
+                                    os.path.basename(self.default_load_launch).replace('.launch',''),
+                                    'default_cfg'])
+              self.launch_dock.progress_queue.add2queue('%s'%uuid.uuid4(),
+                                             'start default config @%s'%host,
+                                             nm.starter().runNodeWithoutConfig, 
+                                             ('%s'%(nm.nameres().mastername(masteruri)), 'default_cfg_fkie',
+                                              'default_cfg', node_name,
+                                              args, masteruri, False,
+                                              self.masters[masteruri].current_user))
+              self.launch_dock.progress_queue.start()
+          except Exception as e:
+            WarningMessageBox(QtGui.QMessageBox.Warning, "Load default configuration",
+                  'Load default configuration %s failed!'%self.default_load_launch,
+                  '%s'%e).exec_()
+    return self.masters[masteruri]
+
+  def on_host_update_request(self, host):
+    for key, value in self.masters.items():
+      if nm.nameres().getHostname(key) == host and not value.master_state is None:
+        self._update_handler.requestMasterInfo(value.master_state.uri, value.master_state.monitoruri)
+
+  def on_host_description_updated(self, masteruri, host, descr):
+    self.master_model.updateDescription(nm.nameres().mastername(masteruri, host), descr)
+
+  def on_capabilities_update(self, masteruri, address, config_node, descriptions):
+    for d in descriptions:
+      self.capabilitiesTable.updateCapabilities(masteruri, config_node, d)
+    if not masteruri is None:
+      master = self.getMaster(masteruri)
+      self.capabilitiesTable.updateState(masteruri, master.master_info)
+
+  def on_remove_config(self, cfg):
+    self.capabilitiesTable.removeConfig(cfg)
+
+  #%%%%%%%%%%%%%%%%%%%%%%%%%%%%%%%%%%%%%%%%%%%%%%%%%%%%%%%%%%%%%%%%%%%%%%%%%
+  #%%%%%%%%%%%%%            Handling of local monitoring            %%%%%%%%
+  #%%%%%%%%%%%%%  (Backup, if no master_discovery node is running)  %%%%%%%%
+  #%%%%%%%%%%%%%%%%%%%%%%%%%%%%%%%%%%%%%%%%%%%%%%%%%%%%%%%%%%%%%%%%%%%%%%%%%
+
+  def _subscribe(self):
+    '''
+    Try to subscribe to the topics of the master_discovery node. If it fails, the
+    own local monitoring of the ROS master state will be enabled.
+    '''
+    if not self.restricted_to_one_master:
+      try:
+        result_1 = self.state_topic.registerByROS(self.getMasteruri(), False)
+        result_2 = self.stats_topic.registerByROS(self.getMasteruri(), False)
+        self.masterlist_service.retrieveMasterList(self.getMasteruri(), False)
+        if not result_1 or not result_2:
+          self._setLocalMonitoring(True)
+      except:
+        pass
+    else:
+      self._setLocalMonitoring(True)
+
+  def _setLocalMonitoring(self, on):
+    '''
+    Enables the local monitoring of the ROS master state and disables the view of
+    the discoved ROS master.
+    @param on: the enable / disable the local monitoring
+    @type on: C{boolean}
+    '''
+    self.masterTableView.setEnabled(not on)
+    self.refreshAllButton.setEnabled(not on)
+    self.own_master_monitor.pause(not on)
+    if on:
+      self.masterTableView.setToolTip("use 'Start' button to enable the master discovering")
+    else:
+      self.masterTableView.setToolTip('')
+    if on:
+      # remove discovered ROS master and set the local master to selected
+      for uri in self.masters.keys():
+        master = self.masters[uri]
+        if nm.is_local(nm.nameres().getHostname(uri)) or uri == self.getMasteruri():
+          if not self._history_selected_robot or master.mastername == self._history_selected_robot:
+            self.setCurrentMaster(master)
+        else:
+          if not master.master_state is None:
+            self.master_model.removeMaster(master.master_state.name)
+          self.removeMaster(uri)
+#      self.masterTableView.doItemsLayout()
+
+
+
+  def on_master_list_err_retrieved(self, masteruri, error):
+    '''
+    The callback method connected to the signal, which is emitted on an error 
+    while call the service to determine the discovered ROS master. On the error
+    the local monitoring will be enabled.
+    '''
+    self._setLocalMonitoring(True)
+
+  def hasDiscoveryService(self, minfo):
+    '''
+    Test whether the new retrieved MasterInfo contains the master_discovery node.
+    This is identified by a name of the contained 'list_masters' service.
+    @param minfo: the ROS master Info
+    @type minfo: L{master_discovery_fkie.MasterInfo}
+    '''
+    # use no discovery services, if roscore is running on a remote host
+    if self.restricted_to_one_master:
+      return False
+    for service in minfo.services.keys():
+      if service.endswith('list_masters'):
+        return True
+    return False
+
+
+  #%%%%%%%%%%%%%%%%%%%%%%%%%%%%%%%%%%%%%%%%%%%%%%%%%%%%%%%%%%%%%%%%%%%%%%%%%
+  #%%%%%%%%%%%%%   Handling of received ROS master state messages   %%%%%%%%
+  #%%%%%%%%%%%%%%%%%%%%%%%%%%%%%%%%%%%%%%%%%%%%%%%%%%%%%%%%%%%%%%%%%%%%%%%%%
+
+  def on_master_list_retrieved(self, masteruri, servic_name, master_list):
+    '''
+    Handle the retrieved list with ROS master.
+      1. update the ROS Network view
+    @param master_list: a list with ROS masters
+    @type master_list: C{[L{master_discovery_fkie.msg.MasterState}]}
+    '''
+    self._setLocalMonitoring(False)
+    self._con_tries[masteruri] = 0
+    # remove ROS master which are not in the new list
+    new_uris = [m.uri for m in master_list if not m.uri is None]
+    for uri in self.masters.keys():
+      if uri not in new_uris:
+        master = self.masters[uri]
+        if not (nm.is_local(nm.nameres().getHostname(uri)) or uri == self.getMasteruri()):
+          if not master.master_state is None:
+            self.master_model.removeMaster(master.master_state.name)
+          self.removeMaster(uri)
+    # add or update master
+    for m in master_list:
+      if not m.uri is None:
+        host = nm.nameres().getHostname(m.uri)
+        nm.nameres().addMasterEntry(m.uri, m.name, host, host)
+        m.name = nm.nameres().mastername(m.uri)
+        master = self.getMaster(m.uri)
+        master.master_state = m
+        master.force_next_update()
+        self._assigne_icon(m.name)
+        self.master_model.updateMaster(m)
+        self._update_handler.requestMasterInfo(m.uri, m.monitoruri)
+
+  def on_master_state_changed(self, msg):
+    '''
+    Handle the received master state message.
+      1. update the ROS Network view
+      2. enable local master monitoring, if all masters are removed (the local master too)
+    @param msg: the ROS message with new master state
+    @type msg: L{master_discovery_fkie.msg.MasterState}
+    '''
+    #'print "*on_master_state_changed"
+    # do not update while closing
+    if hasattr(self, "_on_finish"):
+      rospy.logdebug("ignore changes on %s, because currently on closing...", msg.master.uri)
+      return;
+    host=nm.nameres().getHostname(msg.master.uri)
+    if msg.state == MasterState.STATE_CHANGED:
+      nm.nameres().addMasterEntry(msg.master.uri, msg.master.name, host, host)
+      msg.master.name = nm.nameres().mastername(msg.master.uri)
+      self.getMaster(msg.master.uri).master_state = msg.master
+      self._assigne_icon(msg.master.name)
+      self.master_model.updateMaster(msg.master)
+#      self.masterTableView.doItemsLayout()
+      if nm.settings().autoupdate:
+        self._update_handler.requestMasterInfo(msg.master.uri, msg.master.monitoruri)
+      else:
+        rospy.loginfo("Autoupdate disabled, the data will not be updated for %s"%msg.master.uri)
+    if msg.state == MasterState.STATE_NEW:
+      # if new master with uri of the local master is received update the master list 
+      if msg.master.uri == self.getMasteruri():
+        self.masterlist_service.retrieveMasterList(msg.master.uri, False)
+      nm.nameres().addMasterEntry(msg.master.uri, msg.master.name, host, host)
+      msg.master.name = nm.nameres().mastername(msg.master.uri)
+      self.getMaster(msg.master.uri).master_state = msg.master
+      self._assigne_icon(msg.master.name)
+      self.master_model.updateMaster(msg.master)
+#      self.masterTableView.doItemsLayout()
+      if nm.settings().autoupdate:
+        self._update_handler.requestMasterInfo(msg.master.uri, msg.master.monitoruri)
+      else:
+        rospy.loginfo("Autoupdate disabled, the data will not be updated for %s"%msg.master.uri)
+    if msg.state == MasterState.STATE_REMOVED:
+      if msg.master.uri == self.getMasteruri():
+        # switch to locale monitoring, if the local master discovering was removed
+        self._setLocalMonitoring(True)
+      else:
+        nm.nameres().removeMasterEntry(msg.master.uri)
+        self.master_model.removeMaster(msg.master.name)
+#        self.masterTableView.doItemsLayout()
+        self.removeMaster(msg.master.uri)
+#      if len(self.masters) == 0:
+#        self._setLocalMonitoring(True)
+    #'print "**on_master_state_changed"
+
+  def _assigne_icon(self, name, path=None):
+    '''
+    Sets the new icon to the given robot. If the path is `None` set search for
+    .png file with robot name.
+    :param name: robot name
+    :type name: str
+    :param path: path of the icon (Default: None)
+    :type path: str
+    '''
+    icon_path = path if path else nm.settings().robot_image_file(name)
+    if not self.__icons.has_key(name) or self.__icons[name][1] != path:
+      if QtCore.QFile.exists(icon_path):
+        self.__icons[name] = (QtGui.QIcon(icon_path), icon_path)
+      elif self.__icons.has_key(name):
+        del self.__icons[name]
+
+  def on_master_monitor_err(self, msg):
+    self._con_tries[self.getMasteruri()] += 1
+
+  def on_master_info_retrieved(self, minfo):
+    '''
+    Integrate the received master info.
+    @param minfo: the ROS master Info
+    @type minfo: L{master_discovery_fkie.MasterInfo}
+    '''
+    rospy.logdebug("MASTERINFO from %s (%s) received", minfo.mastername, minfo.masteruri)
+    self._con_tries[minfo.masteruri] = 0
+#    cputimes_m = os.times()
+#    cputime_init_m = cputimes_m[0] + cputimes_m[1]
+    if minfo.masteruri in self.masters:
+      for _, master in self.masters.items():#_:=uri
+        try:
+          # check for running discovery service
+          new_info = master.master_info is None or master.master_info.timestamp < minfo.timestamp
+#          cputimes = os.times()
+#          cputime_init = cputimes[0] + cputimes[1]
+          master.master_info = minfo
+#          cputimes = os.times()
+#          cputime = cputimes[0] + cputimes[1] - cputime_init
+#          print master.master_state.name, cputime
+          if not master.master_info is None:
+            if self._history_selected_robot == minfo.mastername and self._history_selected_robot == master.mastername and self.currentMaster != master:
+              if not self.currentMaster is None and not self.currentMaster.is_local:
+                self.setCurrentMaster(master)
+            elif nm.is_local(nm.nameres().getHostname(master.master_info.masteruri)) or self.restricted_to_one_master:
+              if new_info:
+                has_discovery_service = self.hasDiscoveryService(minfo)
+                if not self.own_master_monitor.isPaused() and has_discovery_service:
+                  self._subscribe()
+              if self.currentMaster is None and (not self._history_selected_robot or self._history_selected_robot == minfo.mastername):
+                self.setCurrentMaster(master)
+
+            # update the list view, whether master is synchronized or not
+            if master.master_info.masteruri == minfo.masteruri:
+              self.master_model.setChecked(master.master_state.name, not minfo.getNodeEndsWith('master_sync') is None)
+          self.capabilitiesTable.updateState(minfo.masteruri, minfo)
+        except Exception, e:
+          rospy.logwarn("Error while process received master info from %s: %s", minfo.masteruri, str(e))
+      # update the duplicate nodes
+      self.updateDuplicateNodes()
+      # update the buttons, whether master is synchronized or not
+      if not self.currentMaster is None and not self.currentMaster.master_info is None and not self.restricted_to_one_master:
+        self.syncButton.setEnabled(True)
+        self.syncButton.setChecked(not self.currentMaster.master_info.getNodeEndsWith('master_sync') is None)
+    else:
+      self.masterlist_service.retrieveMasterList(minfo.masteruri, False)
+#    cputimes_m = os.times()
+#    cputime_m = cputimes_m[0] + cputimes_m[1] - cputime_init_m
+#    print "ALL:", cputime_m
+
+  def on_master_info_error(self, masteruri, error):
+    if not self._con_tries.has_key(masteruri):
+      self._con_tries[masteruri] = 0
+    self._con_tries[masteruri] += 1
+    if masteruri == self.getMasteruri():
+      rospy.logwarn("Error while connect to local master_discovery %s: %s", masteruri, error)
+      # switch to local monitoring after 3 timeouts
+      if self._con_tries[masteruri] > 2:
+        self._setLocalMonitoring(True)
+    master = self.getMaster(masteruri, False)
+    if master and not master.master_state is None:
+      self._update_handler.requestMasterInfo(master.master_state.uri, master.master_state.monitoruri, self.DELAYED_NEXT_REQ_ON_ERR)
+
+  def on_conn_stats_updated(self, stats):
+    '''
+    Handle the retrieved connection statistics.
+      1. update the ROS Network view
+    @param stats: a list with connection statistics
+    @type stats: C{[L{master_discovery_fkie.msg.LinkState}]}
+    '''
+    #'print "+on_conn_stats_updated"
+    for stat in stats.links:
+      self.master_model.updateMasterStat(stat.destination, stat.quality)
+    #'print "++on_conn_stats_updated"
+
+
+  #%%%%%%%%%%%%%%%%%%%%%%%%%%%%%%%%%%%%%%%%%%%%%%%%%%%%%%%%%%%%%%%%%%%%%%%%%
+  #%%%%%%%%%%%%%              Handling of master info frame         %%%%%%%%
+  #%%%%%%%%%%%%%%%%%%%%%%%%%%%%%%%%%%%%%%%%%%%%%%%%%%%%%%%%%%%%%%%%%%%%%%%%%
+
+  def on_info_clicked(self):
+    text = ''.join(['<dl>'])
+    text = ''.join([text, '<dt><b>Maintainer</b>: ', 'Alexander Tiderko ',  '<font color=gray>alexander.tiderko@gmail.com</font>', '</dt>'])
+    text = ''.join([text, '<dt><b>Author</b>: ', 'Alexander Tiderko, Timo Roehling', '</dt>'])
+    text = ''.join([text, '<dt><b>License</b>: ', 'BSD, some icons are licensed under the GNU Lesser General Public License (LGPL) or Creative Commons Attribution-Noncommercial 3.0 License', '</dt>'])
+    text = ''.join([text, '</dl>'])
+    text = ''.join([text, '<dt><b>Version</b>: ', nm.__version__, ' (', nm.__date__,')', '</dt>'])
+    QtGui.QMessageBox.about(self, 'About Node Manager', text)
+
+  def on_refresh_master_clicked(self):
+    if not self.currentMaster is None:
+      rospy.loginfo("Request an update from %s", str(self.currentMaster.master_state.monitoruri))
+      if not self.currentMaster.master_info is None:
+        check_ts = self.currentMaster.master_info.check_ts
+        self.currentMaster.master_info.timestamp = self.currentMaster.master_info.timestamp - 1.0
+        self.currentMaster.master_info.check_ts = check_ts
+      if not self.currentMaster.master_state is None:
+        self._update_handler.requestMasterInfo(self.currentMaster.master_state.uri, self.currentMaster.master_state.monitoruri)
+      self.currentMaster.force_next_update()
+#      self.currentMaster.remove_all_def_configs()
+
+  def on_run_node_clicked(self):
+    '''
+    Open a dialog to run a ROS node without a configuration
+    '''
+    from run_dialog import RunDialog
+    if not self.currentMaster is None:
+      dia = RunDialog(nm.nameres().getHostname(self.currentMaster.masteruri), self.currentMaster.masteruri)
+      if dia.exec_():
+        params = dia.run_params()
+        if params:
+          params = params + (False, self.currentMaster.current_user,) # autorequest must be false
+        try:
+          self._progress_queue.add2queue(str(uuid.uuid4()), 
+                                         'run `%s` on %s'%(params[2], params[0]), 
+                                         nm.starter().runNodeWithoutConfig, 
+                                         params)
+          self._progress_queue.start()
+        except (Exception, nm.StartException), e:
+          rospy.logwarn("Error while run `%s` on %s: %s", params[2], params[0], str(e))
+          WarningMessageBox(QtGui.QMessageBox.Warning, "Run error", 
+                            'Error while run node %s [%s]'%(params[2], params[1]),
+                            str(e)).exec_()
+
+  def on_rqt_plugin_start(self, name, plugin):
+    if not self.currentMaster is None:
+      try:
+        args = []
+        if plugin:
+          args = ['-s', plugin]
+        node_name = 'rqt_%s_%s'%(name.lower().replace(' ', '_'),
+                             self.currentMaster.master_state.name.replace('-', '_'))
+        self.currentMaster._progress_queue.add2queue(str(uuid.uuid4()),
+                                       'start logger level',
+                                       nm.starter().runNodeWithoutConfig,
+                                       ('localhost', 'rqt_gui', 'rqt_gui',
+                                        node_name, args, 
+                                        '%s'%self.currentMaster.master_state.uri, 
+                                        False))
+      except (Exception, nm.StartException), e:
+        import traceback
+        print traceback.format_exc(1)
+        rospy.logwarn("Error while start %s: %s"%(name, e))
+        WarningMessageBox(QtGui.QMessageBox.Warning, "Start error",
+                          'Error while start %s'%name,
+                          '%s'%e).exec_()
+      self.currentMaster._progress_queue.start()
+
+  def on_sync_dialog_released(self, released=False, masteruri=None, external_call=False):
+    self.syncButton.setEnabled(False)
+    master = self.currentMaster
+    sync_node = None
+    if not masteruri is None:
+      master = self.getMaster(masteruri, False)
+    if master is not None and master.master_info is not None:
+      sync_node = master.master_info.getNodeEndsWith('master_sync')
+    if master is not None and (sync_node is None or external_call):
+      self._sync_dialog.resize(350,190)
+      if self._sync_dialog.exec_():
+        try:
+          host = nm.nameres().getHostname(master.masteruri)
+          if not self._sync_dialog.interface_filename is None:
+            # copy the interface file to remote machine
+            self._progress_queue_sync.add2queue(str(uuid.uuid4()),
+                                           'Transfer sync interface %s'%host,
+                                           nm.starter().transfer_files,
+                                           ("%s"%host, self._sync_dialog.interface_filename, False, master.current_user))
+          self._progress_queue_sync.add2queue(str(uuid.uuid4()),
+                                         'Start sync on %s'%host,
+                                         nm.starter().runNodeWithoutConfig,
+                                         ("%s"%host, 'master_sync_fkie', 'master_sync', 'master_sync', self._sync_dialog.sync_args, "%s"%master.masteruri, False, master.current_user))
+          self._progress_queue_sync.start()
+        except:
+          import traceback
+          WarningMessageBox(QtGui.QMessageBox.Warning, "Start sync error",
+                            "Error while start sync node",
+                            str(traceback.format_exc(1))).exec_()
+      else:
+        self.syncButton.setChecked(False)
+    elif sync_node is not None:
+        master.stop_nodes([sync_node])
+    self.syncButton.setEnabled(True)
+
+  def on_sync_released(self, external_call=False):
+    '''
+    Enable or disable the synchronization of the master cores
+    '''
+    key_mod = QtGui.QApplication.keyboardModifiers()
+    if (key_mod & QtCore.Qt.ShiftModifier or key_mod & QtCore.Qt.ControlModifier):
+      if external_call:
+        self.on_sync_dialog_released(external_call=external_call)
+#      else:
+#        self.syncButton.showMenu()
+      if not self.currentMaster.master_info is None:
+        node = self.currentMaster.master_info.getNodeEndsWith('master_sync')
+        self.syncButton.setChecked(not node is None)
+    else:
+      self.syncButton.setEnabled(False)
+      if not self.currentMaster is None:
+        if self.syncButton.isChecked():
+          # ask the user to start the master_sync with loaded launch file
+          if not self.currentMaster.master_info is None:
+            node = self.currentMaster.getNode('/master_sync')
+            if node and node[0].has_configs():
+              def_cfg_info = '\nNote: default_cfg parameter will be changed!' if node[0].has_default_cfgs(node[0].cfgs) else ''
+              ret = QtGui.QMessageBox.question(self, 'Start synchronization','Start the synchronization using loaded configuration?\n\n `No` starts the master_sync with default parameter.%s'%def_cfg_info, QtGui.QMessageBox.Yes, QtGui.QMessageBox.No)
+              if ret == QtGui.QMessageBox.Yes:
+                self.currentMaster.start_nodes([node[0]])
+                return
+
+          # start the master sync with default settings
+          sync_args = []
+          sync_args.append(''.join(['_interface_url:=', "'.'"]))
+          sync_args.append(''.join(['_sync_topics_on_demand:=', 'False']))
+          sync_args.append(''.join(['_ignore_hosts:=', '[]']))
+          sync_args.append(''.join(['_sync_hosts:=', '[]']))
+          sync_args.append(''.join(['_ignore_nodes:=', '[]']))
+          sync_args.append(''.join(['_sync_nodes:=', '[]']))
+          sync_args.append(''.join(['_ignore_topics:=', '[]']))
+          sync_args.append(''.join(['_sync_topics:=', '[]']))
+          sync_args.append(''.join(['_ignore_services:=', '[]']))
+          sync_args.append(''.join(['_sync_services:=', '[]']))
+          sync_args.append(''.join(['_sync_remote_nodes:=', 'False']))
+
+          try:
+            host = nm.nameres().getHostname(self.currentMaster.masteruri)
+            self._progress_queue_sync.add2queue(str(uuid.uuid4()), 
+                                           'start sync on '+str(host), 
+                                           nm.starter().runNodeWithoutConfig, 
+                                           (str(host), 'master_sync_fkie', 'master_sync', 'master_sync', sync_args, str(self.currentMaster.masteruri), False, self.currentMaster.current_user))
+            self._progress_queue_sync.start()
+          except:
+            pass
+        elif not self.currentMaster.master_info is None:
+          node = self.currentMaster.master_info.getNodeEndsWith('master_sync')
+          if not node is None:
+            self.currentMaster.stop_nodes([node])
+      self.syncButton.setEnabled(True)
+
+  def on_master_timecheck(self):
+    # HACK: sometimes the local monitoring will not be activated. This is the detection.
+    if len(self.masters) < 2 and self.currentMaster is None:
+      self._subscribe()
+      return
+    # update the info panel of the robot. If the node manager is not selected the updates are rarer. 
+    current_time = time.time()
+    if self.isActiveWindow() or current_time - self._last_time_view_update > 5:
+      self._last_time_view_update = current_time
+      if not self.currentMaster is None and not self.currentMaster.master_state is None:
+        master = self.getMaster(self.currentMaster.master_state.uri)
+        name = master.master_state.name
+        masteruri = master.master_state.uri
+        if self.restricted_to_one_master:
+          name = ''.join([name, ' <span style=" color:red;">(restricted)</span>'])
+          if not self.masternameLabel.toolTip():
+            self.masternameLabel.setToolTip('The multicore options are disabled, because the roscore is running on remote host!')
+        if not master.master_info is None:
+          self.showMasterName(masteruri, name, self.timestampStr(master.master_info.check_ts), master.master_state.online)
+          pass
+        elif not master.master_state is None:
+          text = 'Try to get info!!!'
+          if not nm.settings().autoupdate:
+            text = 'Press F5 or click on reload to get info'
+          self.showMasterName(masteruri, name, text, master.master_state.online)
+      else:
+        self.showMasterName('', 'No robot selected', None, False)
+    if (current_time - self._refresh_time > 30.0):
+      masteruri = self.getMasteruri()
+      if not masteruri is None:
+        master = self.getMaster(masteruri)
+        if not master is None and not master.master_state is None and nm.settings().autoupdate:
+          self._update_handler.requestMasterInfo(master.master_state.uri, master.master_state.monitoruri)
+        self._refresh_time = current_time
+
+
+  def showMasterName(self, masteruri, name, timestamp, online=True):
+    '''
+    Update the view of the info frame.
+    '''
+    con_err = ''
+    try:
+      tries = self._con_tries[masteruri]
+      if tries > 1:
+        con_err = '<span style=" color:red;">connection problems (%s tries)! </span>'%str(tries)
+    except:
+      pass
+    if self.__current_master_label_name != name:
+      self.__current_master_label_name = name
+      self.masternameLabel.setText('<span style=" font-size:14pt; font-weight:600;">%s</span>'%name)
+    ts = 'updated: %s'%str(timestamp) if not timestamp is None else ''
+    if not nm.settings().autoupdate:
+      ts = '%s<span style=" color:orange;"> AU off</span>'%ts
+    self.masterInfoLabel.setText('<span style=" font-size:8pt;">%s%s</span>'%(con_err, ts))
+
+    # load the robot image, if one exists
+    if self.masternameLabel.isEnabled():
+      if self.__icons.has_key(name):
+        if self.__icons[name][0] != self.__current_icon:
+          icon = self.__icons[name][0]
+          self.__current_icon = icon
+          self.imageLabel.setPixmap(icon.pixmap(self.nameFrame.size()))
+          self.imageLabel.setToolTip(''.join(['<html><head></head><body><img src="', self.__icons[name][1], '" alt="', name,'"></body></html>']))
+      elif self.__icons['default_pc'][0] != self.__current_icon:
+        icon = self.__icons['default_pc'][0]
+        self.__current_icon = icon
+        self.imageLabel.setPixmap(icon.pixmap(self.nameFrame.size()))
+        self.imageLabel.setToolTip('')
+    # set sim_time info
+    master = self.getMaster(masteruri, False)
+    sim_time_enabled = self.masternameLabel.isEnabled() and not master is None and master.use_sim_time
+    self.simTimeLabel.setVisible(bool(sim_time_enabled))
+    launch_server_enabled = self.masternameLabel.isEnabled() and (not master is None) and master.has_launch_server()
+    self.launchServerLabel.setVisible(launch_server_enabled)
+    self.masternameLabel.setEnabled(online)
+    self.masterInfoFrame.setEnabled((not timestamp is None))
+    # update warning symbol / text
+    if self.logButton.isEnabled():
+      if self.logButton.text():
+        self.logButton.setIcon(self.__icons['log_warning'][0])
+        self.logButton.setText('')
+      else:
+        self.logButton.setText('%d'%self.log_dock.count())
+        self.logButton.setIcon(self.__icons['empty'][0])
+
+
+  def timestampStr(self, timestamp):
+    dt = datetime.fromtimestamp(timestamp)
+    diff = time.time()-timestamp
+    diff_dt = datetime.fromtimestamp(diff)
+    before = '0 sec'
+    if (diff < 60):
+      before = diff_dt.strftime('%S sec')
+    elif (diff < 3600):
+      before = diff_dt.strftime('%M:%S min')
+    elif (diff < 86400):
+      before = diff_dt.strftime('%H:%M:%S std')
+    else:
+      before = diff_dt.strftime('%d Day(s) %H:%M:%S')
+    return '%s (%s)'%(dt.strftime('%H:%M:%S'), before)
+
+  def updateDuplicateNodes(self):
+    # update the duplicate nodes
+    running_nodes = dict()
+    for _, m in self.masters.items():
+      if not m.master_state is None and m.master_state.online:
+        running_nodes.update(m.getRunningNodesIfLocal())
+    for _, m in self.masters.items():
+      if not m.master_state is None:
+        m.markNodesAsDuplicateOf(running_nodes)
+
+
+
+  #%%%%%%%%%%%%%%%%%%%%%%%%%%%%%%%%%%%%%%%%%%%%%%%%%%%%%%%%%%%%%%%%%%%%%%%%%
+  #%%%%%%%%%%%%%              Handling of master list view          %%%%%%%%
+  #%%%%%%%%%%%%%%%%%%%%%%%%%%%%%%%%%%%%%%%%%%%%%%%%%%%%%%%%%%%%%%%%%%%%%%%%%
+
+  def on_master_table_pressed(self, selected):
+    pass
+
+  def on_master_table_clicked(self, selected):
+    '''
+    On click on the sync item, the master_sync node will be started or stopped,
+    depending on run state.
+    '''
+    item = self.master_model.itemFromIndex(selected)
+    if isinstance(item, MasterSyncItem):
+      if MasterSyncItem.START_SYNC != item.synchronized:
+        self.syncButton.setChecked(item.synchronized != MasterSyncItem.SYNC)
+        item.synchronized = MasterSyncItem.START_SYNC
+        self.on_sync_released(True)
+
+  def on_master_table_activated(self, selected):
+    pass
+
+  def on_master_selection_changed(self, selected):
+    '''
+    If a master was selected, set the corresponding Widget of the stacked layout
+    to the current widget and shows the state of the selected master.
+    '''
+#     si = self.masterTableView.selectedIndexes()
+#     for index in si:
+#       if index.row() == selected.row():
+    item = self.master_model.itemFromIndex(selected)
+    if not item is None:
+      self._history_selected_robot = item.master.name
+      self.setCurrentMaster(item.master.uri)
+      if not self.currentMaster.master_info is None and not self.restricted_to_one_master:
+        node = self.currentMaster.master_info.getNodeEndsWith('master_sync')
+        self.syncButton.setEnabled(True)
+        self.syncButton.setChecked(not node is None)
+      else:
+        self.syncButton.setEnabled(False)
+      return
+    self.launch_dock.raise_()
+
+  def setCurrentMaster(self, master):
+    '''
+    Changes the view of the master.
+    :param master: the MasterViewProxy object or masteruri
+    :type master: MasterViewProxy or str
+    '''
+    show_user_field = False
+    if isinstance(master, MasterViewProxy):
+      self.currentMaster = master
+      self.stackedLayout.setCurrentWidget(master)
+      show_user_field = not master.is_local
+      self._add_user_to_combo(self.currentMaster.current_user)
+      self.userComboBox.setEditText(self.currentMaster.current_user)
+    elif master is None:
+      self.currentMaster = None
+      self.stackedLayout.setCurrentIndex(0)
+    else: # it's masteruri
+      self.currentMaster = self.getMaster(master)
+      if not self.currentMaster is None:
+        self.stackedLayout.setCurrentWidget(self.currentMaster)
+        show_user_field = not self.currentMaster.is_local
+        self._add_user_to_combo(self.currentMaster.current_user)
+        self.userComboBox.setEditText(self.currentMaster.current_user)
+      else:
+        self.stackedLayout.setCurrentIndex(0)
+    self.user_frame.setVisible(show_user_field)
+    self.on_master_timecheck()
+
+  def _add_user_to_combo(self, user):
+    for i in range(self.userComboBox.count()):
+      if user.lower() == self.userComboBox.itemText(i).lower():
+        return
+    self.userComboBox.addItem(user)
+
+  def on_user_changed(self, user):
+    if not self.currentMaster is None:
+      self.currentMaster.current_user = user
+
+  def on_masterTableView_selection_changed(self, selected, deselected):
+    '''
+    On selection of a master list.
+    '''
+    if selected.isValid():
+      self.on_master_selection_changed(selected)
+
+  def on_all_master_refresh_clicked(self):
+    '''
+    Retrieves from the master_discovery node the list of all discovered ROS 
+    master and get their current state.
+    '''
+    # set the timestamp of the current master info back
+    for _, m in self.masters.items():
+      if not m.master_info is None:
+        check_ts = m.master_info.check_ts
+        m.master_info.timestamp = m.master_info.timestamp - 1.0
+        m.master_info.check_ts = check_ts
+    self.masterlist_service.refresh(self.getMasteruri(), False)
+
+  def on_discover_network_clicked(self):
+    try:
+      self._discover_dialog.raise_()
+    except:
+      self._discover_dialog = NetworkDiscoveryDialog('226.0.0.0', 11511, 100, self)
+      self._discover_dialog.network_join_request.connect(self._join_network)
+      self._discover_dialog.show()
+
+  def on_start_robot_clicked(self):
+    '''
+    Tries to start the master_discovery node on the machine requested by a dialog.
+    '''
+    # get the history list
+    user_list = [self.userComboBox.itemText(i) for i in reversed(range(self.userComboBox.count()))]
+    user_list.insert(0, 'last used')
+    params_optional = {'Discovery type': ('string', ['master_discovery', 'zeroconf']),
+                       'ROS Master Name' : ('string', 'autodetect'),
+                       'ROS Master URI' : ('string', 'ROS_MASTER_URI'),
+                       'Robot hosts' : ('string', ''),
+                       'Username' : ('string', user_list),
+                       'MCast Group' : ('string', '226.0.0.0'),
+                       'Heartbeat [Hz]' : ('float', 0.5)
+                      }
+    params = {'Host' : ('string', 'localhost'),
+              'Network(0..99)' : ('int', '0'),
+              'Optional Parameter' : ('list', params_optional) }
+    dia = ParameterDialog(params, sidebar_var='Host')
+    dia.setFilterVisible(False)
+    dia.setWindowTitle('Start discovery')
+    dia.resize(450,300)
+    dia.setFocusField('Host')
+    if dia.exec_():
+      try:
+        params = dia.getKeywords()
+        hostnames = params['Host'] if isinstance(params['Host'], list) else [params['Host']]
+        port = params['Network(0..99)']
+        discovery_type = params['Optional Parameter']['Discovery type']
+        mastername = 'autodetect'
+        masteruri = 'ROS_MASTER_URI'
+        if len(hostnames) < 2:
+          mastername = params['Optional Parameter']['ROS Master Name']
+          masteruri = params['Optional Parameter']['ROS Master URI']
+        robot_hosts = params['Optional Parameter']['Robot hosts']
+        username = params['Optional Parameter']['Username']
+        mcast_group = params['Optional Parameter']['MCast Group']
+        heartbeat_hz = params['Optional Parameter']['Heartbeat [Hz]']
+        if robot_hosts:
+          robot_hosts = robot_hosts.replace(' ', '')
+          robot_hosts = robot_hosts.replace('[', '')
+          robot_hosts = robot_hosts.replace(']', '')
+        for hostname in hostnames:
+          try:
+            args = []
+            if not port is None and port and int(port) < 100 and int(port) >= 0:
+              args.append('_mcast_port:=%s'%(11511 + int(port)))
+            else:
+              args.append('_mcast_port:=%s'%(11511))
+            if not mastername == 'autodetect':
+              args.append('_name:=%s'%(mastername))
+            args.append('_mcast_group:=%s'%mcast_group)
+            args.append('_robot_hosts:=[%s]'%robot_hosts)
+            args.append('_heartbeat_hz:=%s'%heartbeat_hz)
+            #TODO: remove the name parameter from the ROS parameter server
+            usr = username
+            if username == 'last used':
+              usr = nm.settings().host_user(hostname)
+            self._progress_queue.add2queue(str(uuid.uuid4()), 
+                                           'start discovering on %s'%hostname,
+                                           nm.starter().runNodeWithoutConfig, 
+                                           (str(hostname), 'master_discovery_fkie', str(discovery_type), str(discovery_type), args, (None if masteruri == 'ROS_MASTER_URI' else str(masteruri)), False, usr))
+
+          except (Exception, nm.StartException), e:
+            import traceback
+            print traceback.format_exc(1)
+            rospy.logwarn("Error while start master_discovery for %s: %s"%(str(hostname), e))
+            WarningMessageBox(QtGui.QMessageBox.Warning, "Start error", 
+                              'Error while start master_discovery',
+                              str(e)).exec_()
+          self._progress_queue.start()
+      except Exception, e:
+        WarningMessageBox(QtGui.QMessageBox.Warning, "Start error", 
+                          'Error while parse parameter',
+                          str(e)).exec_()
+
+  def _join_network(self, network):
+    try:
+      hostname = 'localhost'
+      args = []
+      if network < 100 and network >= 0:
+        args.append(''.join(['_mcast_port:=', str(11511 + int(network))]))
+      self._progress_queue.add2queue(str(uuid.uuid4()), 
+                                     'start discovering on '+str(hostname), 
+                                     nm.starter().runNodeWithoutConfig, 
+                                     (str(hostname), 'master_discovery_fkie', 'master_discovery', 'master_discovery', args, None, False))
+      self._progress_queue.start()
+    except (Exception, nm.StartException), e:
+      rospy.logwarn("Error while start master_discovery for %s: %s", str(hostname), str(e))
+      WarningMessageBox(QtGui.QMessageBox.Warning, "Start error", 
+                        'Error while start master_discovery',
+                        str(e)).exec_()
+
+  #%%%%%%%%%%%%%%%%%%%%%%%%%%%%%%%%%%%%%%%%%%%%%%%%%%%%%%%%%%%%%%%%%%%%%%%%%
+  #%%%%%%%%%%%%%         Handling of the launch view signals        %%%%%%%%
+  #%%%%%%%%%%%%%%%%%%%%%%%%%%%%%%%%%%%%%%%%%%%%%%%%%%%%%%%%%%%%%%%%%%%%%%%%%
+
+  def on_load_launch_file(self, path):
+    '''
+    Load the launch file. A ROS master must be selected first.
+    :param path: the path of the launch file.
+    :type path: str
+    '''
+    rospy.loginfo("LOAD launch: %s"%path)
+    master_proxy = self.stackedLayout.currentWidget()
+    if isinstance(master_proxy, MasterViewProxy):
+#      cursor = self.cursor()
+#      self.setCursor(QtCore.Qt.WaitCursor)
+      try:
+        master_proxy.launchfiles = path
+      except Exception, e:
+        import traceback
+        print traceback.format_exc(1)
+        WarningMessageBox(QtGui.QMessageBox.Warning, "Loading launch file", path, '%s'%e).exec_()
+#      self.setCursor(cursor)
+    else:
+      QtGui.QMessageBox.information(self, "Load of launch file",
+                                    "Select a master first!", )
+
+  def on_load_launch_as_default(self, path, host=None):
+    '''
+    Load the launch file as default configuration. A ROS master must be selected first.
+    :param path: the path of the launch file.
+    :type path: str
+    :param host: The host name, where the configuration start.
+    :type host: str (Default: None)
+    '''
+    rospy.loginfo("LOAD launch as default: %s"%path)
+    master_proxy = self.stackedLayout.currentWidget()
+    if isinstance(master_proxy, MasterViewProxy):
+      args = list()
+      args.append('_package:=%s'%(package_name(os.path.dirname(path))[0]))
+      args.append('_launch_file:="%s"'%os.path.basename(path))
+      try:
+        # test for requerid args
+        launchConfig = LaunchConfig(path)
+        req_args = launchConfig.getArgs()
+        if req_args:
+          params = dict()
+          arg_dict = launchConfig.argvToDict(req_args)
+          for arg in arg_dict.keys():
+            params[arg] = ('string', [arg_dict[arg]])
+          inputDia = ParameterDialog(params)
+          inputDia.setFilterVisible(False)
+          inputDia.setWindowTitle('Enter the argv for %s'%path)
+          if inputDia.exec_():
+            params = inputDia.getKeywords()
+            args.extend(launchConfig.resolveArgs([''.join([p, ":='", v, "'"]) for p,v in params.items() if v]))
+          else:
+            return
+      except:
+        import traceback
+        rospy.logwarn('Error while load %s as default: %s'%(path, traceback.format_exc(1)))
+      hostname = host if host else nm.nameres().address(master_proxy.masteruri)
+      name_file_prefix = os.path.basename(path).replace('.launch','').replace(' ', '_')
+      node_name = roslib.names.SEP.join([hostname,
+                                         name_file_prefix,
+                                         'default_cfg'])
+      self.launch_dock.progress_queue.add2queue('%s'%uuid.uuid4(),
+                                     'start default config %s'%hostname,
+                                     nm.starter().runNodeWithoutConfig,
+                                     ('%s'%hostname, 'default_cfg_fkie', 'default_cfg',
+                                      node_name, args, master_proxy.masteruri, False,
+                                      master_proxy.current_user))
+      self.launch_dock.progress_queue.start()
+    else:
+      QtGui.QMessageBox.information(self, "Load of launch file",
+                                    "Select a master first!", )
+
+
+  def on_launch_edit(self, files, search_text='', trynr=1):
+    '''
+    Opens the given files in an editor. If the first file is already open, select
+    the editor. If search text is given, search for the text in files an goto the
+    line.
+    :param file: A list with paths
+    :type file: list of strings
+    :param search_text: A string to search in file
+    :type search_text: str
+    '''
+    if files:
+      path = files[0]
+      if self.editor_dialogs.has_key(path):
+        last_path = files[-1]
+        try:
+          self.editor_dialogs[path].on_load_request(last_path, search_text)
+          self.editor_dialogs[path].raise_()
+          self.editor_dialogs[path].activateWindow()
+        except:
+          if trynr > 1:
+            raise
+          del self.editor_dialogs[path]
+          self.on_launch_edit(files, search_text, 2)
+      else:
+        editor = XmlEditor(files, search_text, self)
+        self.editor_dialogs[path] = editor
+        editor.finished_signal.connect(self._editor_dialog_closed)
+        editor.show()
+
+  def _editor_dialog_closed(self, files):
+    '''
+    If a editor dialog is closed, remove it from the list...
+    '''
+    if self.editor_dialogs.has_key(files[0]):
+      del self.editor_dialogs[files[0]]
+
+  def on_launch_transfer(self, files):
+    '''
+    Copies the selected file to a remote host
+    :param file: A list with paths
+    :type file: list of strings
+    '''
+    if files:
+      host = 'localhost'
+      username = nm.settings().default_user
+      if not self.currentMaster is None:
+        host = nm.nameres().getHostname(self.currentMaster.masteruri)
+        username = self.currentMaster.current_user
+      params = {'Host' : ('string', host),
+                'recursive' : ('bool', 'False'),
+                'Username' : ('string', '%s'%username) }
+      dia = ParameterDialog(params)
+      dia.setFilterVisible(False)
+      dia.setWindowTitle('Transfer file')
+      dia.resize(350,120)
+      dia.setFocusField('Host')
+      if dia.exec_():
+        try:
+          params = dia.getKeywords()
+          host = params['Host']
+          recursive = params['recursive']
+          username = params['Username']
+          for path in files:
+            rospy.loginfo("TRANSFER to %s@%s: %s"%(username, host, path))
+            self.launch_dock.progress_queue.add2queue('%s'%uuid.uuid4(),
+                                           'transfer files to %s'%host,
+                                           nm.starter().transfer_files, 
+                                           ('%s'%host, path, False, username))
+            if recursive:
+              for f in LaunchConfig.getIncludedFiles(path):
+                self.launch_dock.progress_queue.add2queue(str(uuid.uuid4()),
+                                               'transfer files to %s'%host,
+                                               nm.starter().transfer_files,
+                                               ('%s'%host, f, False, username))
+          self.launch_dock.progress_queue.start()
+        except Exception, e:
+          WarningMessageBox(QtGui.QMessageBox.Warning, "Transfer error",
+                           'Error while transfer files', '%s'%e).exec_()
+
+  def _reload_globals_at_next_start(self, launch_file):
+    if not self.currentMaster is None:
+      self.currentMaster.reload_global_parameter_at_next_start(launch_file)
+
+  #%%%%%%%%%%%%%%%%%%%%%%%%%%%%%%%%%%%%%%%%%%%%%%%%%%%%%%%%%%%%%%%%%%%%%%%%%
+  #%%%%%%%%%%%%%              Change file detection      %%%%%%%%%%%%%%%%%%%
+  #%%%%%%%%%%%%%%%%%%%%%%%%%%%%%%%%%%%%%%%%%%%%%%%%%%%%%%%%%%%%%%%%%%%%%%%%%
+
+  def on_configfile_changed(self, changed, affected):
+    '''
+    Signal hander to handle the changes of a loaded configuration file
+    @param changed: the changed file
+    @type changed: C{str}
+    @param affected: the list of tuples with masteruri and launchfile, which are affected by file change
+    @type affected: list
+    '''
+    # create a list of launch files and masters, which are affected by the changed file
+    # and are not currently in question
+    if self.isActiveWindow():
+      self._changed_files[changed] = affected
+      self._check_for_changed_files()
+    else:
+      self._changed_files[changed] = affected
+
+  def _check_for_changed_files(self):
+    '''
+    Check the dictinary with changed files and notify the masters about changes.
+    '''
+    new_affected = list()
+    for _, affected in self._changed_files.items():#:=changed
+      for (muri, lfile) in affected:
+        if not (muri, lfile) in self.__in_question:
+          self.__in_question.add((muri, lfile))
+          new_affected.append((muri, lfile))
+    # if there are no question to reload the launch file -> ask
+    if new_affected:
+      choices = dict()
+      for (muri, lfile) in new_affected:
+        master = self.getMaster(muri)
+        if not master is None:
+          master.launchfile = lfile
+          choices[''.join([os.path.basename(lfile), ' [', master.mastername, ']'])] = (master, lfile)
+      cfgs, _ = SelectDialog.getValue('Reload configurations?',
+                                   '<b>%s</b> was changed.<br>Select affected configurations to reload:'%', '.join([os.path.basename(f) for f in self._changed_files.keys()]), choices.keys(),
+                                   False, True,
+                                   ':/icons/crystal_clear_launch_file.png',
+                                   self)
+      for (muri, lfile) in new_affected:
+        self.__in_question.remove((muri, lfile))
+      for c in cfgs:
+        choices[c][0].launchfiles = choices[c][1]
+    self._changed_files.clear()
+
+  def on_configparamfile_changed(self, changed, affected):
+    '''
+    Signal handler to handle the changes of a configuration file referenced by a parameter value
+    @param changed: the changed file
+    @type changed: C{str}
+    @param affected: the list of tuples with masteruri and launchfile, which are affected by file change
+    @type affected: list
+    '''
+    # create a list of launch files and masters, which are affected by the changed file
+    # and are not currently in question
+    if self.isActiveWindow():
+      self._changed_files_param[changed] = affected
+      self._check_for_changed_files_param()
+    else:
+      self._changed_files_param[changed] = affected
+
+  def _check_for_changed_files_param(self):
+    '''
+    Check the dictinary with changed files and notify about the transfer of changed file.
+    '''
+    new_affected = list()
+    for changed, affected in self._changed_files_param.items():
+      for (muri, lfile) in affected:
+        if not (muri, changed) in self.__in_question:
+          self.__in_question.add((muri, changed))
+          new_affected.append((muri, changed))
+    # if there are no question to reload the launch file -> ask
+    if new_affected:
+      choices = dict()
+      for (muri, lfile) in new_affected:
+        master = self.getMaster(muri)
+        if not master is None:
+          master.launchfile = lfile
+          choices[''.join([os.path.basename(lfile), ' [', master.mastername, ']'])] = (master, lfile)
+      cfgs, _ = SelectDialog.getValue('Transfer configurations?',
+                                   'Configuration files referenced by parameter are changed.<br>Select affected configurations for copy to remote host: (don\'t forget to restart the nodes!)', 
+                                   choices.keys(), False, True,
+                                   ':/icons/crystal_clear_launch_file_transfer.png',
+                                   self)
+      for (muri, lfile) in new_affected:
+        self.__in_question.remove((muri, lfile))
+      for c in cfgs:
+        host = '%s'%nm.nameres().getHostname(choices[c][0].masteruri)
+        username = choices[c][0].current_user
+        self.launch_dock.progress_queue.add2queue(str(uuid.uuid4()),
+                                       'transfer files to %s'%host,
+                                       nm.starter().transfer_files,
+                                       (host, choices[c][1], False, username))
+      self.launch_dock.progress_queue.start()
+    self._changed_files_param.clear()
+
+  def changeEvent(self, event):
+    '''
+    Check for changed files, if the main gui is activated.
+    '''
+    QtGui.QMainWindow.changeEvent(self, event)
+    self._check_for_changed_files()
+    self._check_for_changed_files_param()
+
+  #%%%%%%%%%%%%%%%%%%%%%%%%%%%%%%%%%%%%%%%%%%%%%%%%%%%%%%%%%%%%%%%%%%%%%%%%%
+  #%%%%%%%%%%%%%              Capabilities handling      %%%%%%%%%%%%%%%%%%%
+  #%%%%%%%%%%%%%%%%%%%%%%%%%%%%%%%%%%%%%%%%%%%%%%%%%%%%%%%%%%%%%%%%%%%%%%%%%
+
+  def on_start_nodes(self, masteruri, cfg, nodes):
+    if not masteruri is None:
+      master = self.getMaster(masteruri)
+      master.start_nodes_by_name(nodes, (cfg, ''))
+
+  def on_stop_nodes(self, masteruri, nodes):
+    if not masteruri is None:
+      master = self.getMaster(masteruri)
+      master.stop_nodes_by_name(nodes)
+
+  def on_description_update(self, title, text):
+    if (self.sender() == self.currentMaster or not isinstance(self.sender(), MasterViewProxy)) and (not self.descriptionTextEdit.hasFocus() or self._accept_next_update):
+      self._accept_next_update = False
+      self.descriptionDock.setWindowTitle(title)
+      self.descriptionTextEdit.setText(text)
+      if text:
+        self.descriptionDock.raise_()
+      else:
+        self.launch_dock.raise_()
+
+  def on_description_update_cap(self, title, text):
+    self.descriptionDock.setWindowTitle(title)
+    self.descriptionTextEdit.setText(text)
+
+  def on_description_anchorClicked(self, url):
+    self._accept_next_update = True
+    if url.toString().startswith('open_sync_dialog://'):
+      self.on_sync_dialog_released(False, str(url.encodedPath()).replace('open_sync_dialog', 'http'), True)
+    elif url.toString().startswith('show_all_screens://'):
+      master = self.getMaster(str(url.encodedPath()).replace('show_all_screens', 'http'), False)
+      if not master is None:
+        master.on_show_all_screens()
+    elif url.toString().startswith('remove_all_launch_server://'):
+      master = self.getMaster(str(url.encodedPath()).replace('remove_all_launch_server', 'http'), False)
+      if not master is None:
+        master.on_remove_all_launch_server()
+    elif url.toString().startswith('node://'):
+      if not self.currentMaster is None:
+        self.currentMaster.on_node_selection_changed(None, None, True, url.encodedPath())
+    elif url.toString().startswith('topic://'):
+      if not self.currentMaster is None:
+        self.currentMaster.on_topic_selection_changed(None, None, True, url.encodedPath())
+    elif url.toString().startswith('topicecho://'):
+      if not self.currentMaster is None:
+        self.currentMaster.show_topic_output(url.encodedPath(), False)
+    elif url.toString().startswith('topichz://'):
+      if not self.currentMaster is None:
+        self.currentMaster.show_topic_output(url.encodedPath(), True)
+    elif url.toString().startswith('topichzssh://'):
+      if not self.currentMaster is None:
+        self.currentMaster.show_topic_output(url.encodedPath(), True, use_ssh=True)
+    elif url.toString().startswith('topicpub://'):
+      if not self.currentMaster is None:
+        self.currentMaster.start_publisher(url.encodedPath())
+    elif url.toString().startswith('topicrepub://'):
+      if not self.currentMaster is None:
+        self.currentMaster.start_publisher(url.encodedPath(), True)
+    elif url.toString().startswith('topicstop://'):
+      if not self.currentMaster is None:
+        self.currentMaster.on_topic_pub_stop_clicked(url.encodedPath())
+    elif url.toString().startswith('service://'):
+      if not self.currentMaster is None:
+        self.currentMaster.on_service_selection_changed(None, None, True, url.encodedPath())
+    elif url.toString().startswith('servicecall://'):
+      if not self.currentMaster is None:
+        self.currentMaster.service_call(url.encodedPath())
+    elif url.toString().startswith('unregister_node://'):
+      if not self.currentMaster is None:
+        self.currentMaster.on_unregister_nodes()
+    elif url.toString().startswith('start_node://'):
+      if not self.currentMaster is None:
+        self.currentMaster.on_start_clicked()
+    elif url.toString().startswith('restart_node://'):
+      if not self.currentMaster is None:
+        self.currentMaster.on_force_start_nodes()
+    elif url.toString().startswith('start_node_at_host://'):
+      if not self.currentMaster is None:
+        self.currentMaster.on_start_nodes_at_host()
+    elif url.toString().startswith('kill_node://'):
+      if not self.currentMaster is None:
+        self.currentMaster.on_kill_nodes()
+    elif url.toString().startswith('kill_screen://'):
+      if not self.currentMaster is None:
+        self.currentMaster.on_kill_screens()
+    elif url.toString().startswith('copy_log_path://'):
+      if not self.currentMaster is None:
+        self.currentMaster.on_log_path_copy()
+    elif url.toString().startswith('launch://'):
+      self.on_launch_edit([str(url.encodedPath())], '')
+    elif url.toString().startswith('reload_globals://'):
+      self._reload_globals_at_next_start(str(url.encodedPath()).replace('reload_globals://', ''))
+    else:
+      QtGui.QDesktopServices.openUrl(url)
+
+  def keyReleaseEvent(self, event):
+    '''
+    Defines some of shortcuts for navigation/management in launch
+    list view or topics view.
+    '''
+    key_mod = QtGui.QApplication.keyboardModifiers()
+    if not self.currentMaster is None and self.currentMaster.masterTab.nodeTreeView.hasFocus():
+      if event.key() == QtCore.Qt.Key_F4 and not key_mod:
+        if self.currentMaster.masterTab.editConfigButton.isEnabled():
+          self.currentMaster.on_edit_config_clicked()
+        elif self.currentMaster.masterTab.editRosParamButton.isEnabled():
+          self.currentMaster.on_edit_rosparam_clicked()
+      elif event.key() == QtCore.Qt.Key_F3  and not key_mod and self.currentMaster.masterTab.ioButton.isEnabled():
+        self.currentMaster.on_io_clicked()
+    QtGui.QMainWindow.keyReleaseEvent(self, event)
+
+  def image_mouseDoubleClickEvent(self, event):
+    '''
+    Set the robot image
+    '''
+    if self.currentMaster:
+      try:
+        if not os.path.isdir(nm.settings().ROBOTS_DIR):
+          os.makedirs(nm.settings().ROBOTS_DIR)
+        (fileName, _) = QtGui.QFileDialog.getOpenFileName(self,
+                                                 "Set robot image",
+                                                 nm.settings().ROBOTS_DIR,
+                                                 "Image files (*.bmp *.gif *.jpg *.jpeg *.png *.pbm *.xbm);;All files (*)")
+        if fileName and self.__current_master_label_name:
+          p = QtGui.QPixmap(fileName)
+          p.save(nm.settings().robot_image_file(self.__current_master_label_name))
+        if self.__icons.has_key(self.__current_master_label_name):
+          del self.__icons[self.__current_master_label_name]
+        self._assigne_icon(self.__current_master_label_name)
+      except Exception as e:
+        WarningMessageBox(QtGui.QMessageBox.Warning, "Error", 
+                          ''.join(['Set robot image for ', str(self.__current_master_label_name), ' failed!']),
+                          str(e)).exec_()
+        rospy.logwarn("Error while set robot image for %s: %s", str(self.__current_master_label_name), str(e))
+
+  def _on_robot_icon_changed(self, masteruri, path):
+    '''
+    One of the robot icons was chagned. Update the icon.
+    '''
+    master = self.getMaster(masteruri, False)
+    if master:
+      self._assigne_icon(master.mastername, resolve_url(path))