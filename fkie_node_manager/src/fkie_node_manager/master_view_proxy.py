--- conflicted
+++ resolved
@@ -3518,12 +3518,8 @@
                             i = float(rate)
                         if i > 0:
                             opt_str = ''.join(['-r ', rate])
-<<<<<<< HEAD
-                            opt_name_suf = '__%sHz_' % (
+                            opt_name_suf = '__%shz_' % (
                                 utf8(rate).replace('.', '_'))
-=======
-                            opt_name_suf = '__%shz_' % (utf8(rate).replace('.', '_'))
->>>>>>> cef20cbd
                     except Exception:
                         pass
                 # remove empty lists
