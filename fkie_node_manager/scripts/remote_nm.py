#!/usr/bin/env python


import os
import shlex
import socket
import subprocess
import sys
import time

import roslib
import rospy
from rosgraph.network import get_local_addresses

from fkie_master_discovery.udp import DiscoverSocket
from fkie_node_manager_daemon.strings import isstring

try:
    from fkie_node_manager import get_ros_home
    from fkie_node_manager import Settings
    from fkie_node_manager import StartHandler
    from fkie_node_manager import StartException
except Exception:
    from fkie_node_manager.reduced_nm import get_ros_home
    from fkie_node_manager.reduced_nm import Settings
    from fkie_node_manager.reduced_nm import StartHandler
    from fkie_node_manager.reduced_nm import StartException

from fkie_multimaster_msgs.defines import LOG_PATH
from fkie_multimaster_msgs.defines import RESPAWN_SCRIPT
from fkie_multimaster_msgs.logging.logging import Log
from fkie_multimaster_msgs.system import host as nmdhost
from fkie_multimaster_msgs.system import screen
from fkie_multimaster_msgs.system import ros1_masteruri


def _get_optparse():
    '''
    This method is only to print help on options parse errors.
    '''
    import optparse

    parser = optparse.OptionParser(usage='usage: %prog [options] [args]')
    parser.add_option('--show_screen_log', metavar='show_screen_log', default='',
                      help='Shows the screen log of the given node')
    parser.add_option('--tail_screen_log', metavar='tail_screen_log', default='',
                      help='Tail the screen log of the given node')
    parser.add_option('--show_ros_log', metavar='show_ros_log', default='',
                      help='Shows the ros log of the given node')
    parser.add_option('--ros_log_path', metavar='ros_log_path', default=-1,
                      help='request for the path of the ros logs')
    parser.add_option('--ros_logs', metavar='ros_logs', default=-1,
                      help='request for the list of available log nodes')
    parser.add_option('--delete_logs', metavar='delete_logs', default='',
                      help='Delete the log files of the given node')
    parser.add_option('--node', metavar='node', default='',
                      help='Type of the node to run')
    parser.add_option('--node_name', metavar='node_name', default='',
                      help='The name of the node (with namespace)')
    parser.add_option('--package', metavar='package', default='',
                      help='Package containing the node. If no node_name specified returns the package path or raise an exception, if the package was not found.')
    parser.add_option('--prefix', metavar='prefix', default='',
                      help='Prefix used to run a node')
    parser.add_option('--pidkill', metavar='pidkill', default=-1,
                      help='kill the process with given pid')
    parser.add_option('--node_respawn', metavar='node_respawn', default=-1,
                      help='respawn the node, if it terminate unexpectedly')
    parser.add_option('--masteruri', metavar='masteruri', default=-1,
                      help='the ROS MASTER URI for started node')
#  parser.add_option('--has_log', action="store_true", default=False,
#                   help='Tests whether the screen log file is available')
    return parser


def parse_options(args):
    result = {'show_screen_log': '',
              'tail_screen_log': '',
              'show_ros_log': '',
              'ros_log_path': '',
              'ros_logs': '',
              'delete_logs': '',
              'node_type': '',
              'node_name': '',
              'package': '',
              'prefix': '',
              'pidkill': '',
              'node_respawn': '',
              'masteruri': '',
              'loglevel': ''}
    options = [''.join(['--', v]) for v in result.keys()]
    argv = []
    arg_added = False
#  print 'options:', options
#  print 'ENUMERATE:',enumerate(options)
    for i, a in enumerate(args):
        if a in options:
            if i + 1 < len(args) and len(args) > i + 1 and args[i + 1][0] != '-':
                result[a.strip('--')] = args[i + 1]
                arg_added = True
        elif arg_added:
            arg_added = False
        else:
            argv.append(a)
    return result, argv


def getCwdArg(arg, argv):
    for a in argv:
        key, sep, value = a.partition(':=')
        if sep and arg == key:
            return value
    return None


def main(argv=sys.argv):
    try:
        print_help = True
        options, args = parse_options(argv)
        if options['show_screen_log']:
            logfile = screen.get_logfile(node=options['show_screen_log'])
            if not os.path.isfile(logfile):
                raise Exception('screen logfile not found for: %s' %
                                options['show_screen_log'])
            cmd = ' '.join([Settings.LOG_VIEWER, str(logfile)])
            print(cmd)
            p = subprocess.Popen(shlex.split(cmd))
            p.wait()
            print_help = False
        if options['tail_screen_log']:
            logfile = screen.get_logfile(node=options['tail_screen_log'])
            if not os.path.isfile(logfile):
                raise Exception('screen logfile not found for: %s' %
                                options['tail_screen_log'])
            cmd = ' '.join(['tail', '-f', '-n', '25', str(logfile)])
            print(cmd)
            p = subprocess.Popen(shlex.split(cmd))
            p.wait()
            print_help = False
        elif options['show_ros_log']:
            logfile = screen.get_ros_logfile(node=options['show_ros_log'])
            if not os.path.isfile(logfile):
                raise Exception('ros logfile not found for: %s' %
                                options['show_ros_log'])
            cmd = ' '.join([Settings.LOG_VIEWER, str(logfile)])
            print(cmd)
            p = subprocess.Popen(shlex.split(cmd))
            p.wait()
            print_help = False
        elif options['ros_log_path']:
            if options['ros_log_path'] == '[]':
                print(get_ros_home())
            else:
                print(screen.get_logfile(node=options['ros_log_path']))
            print_help = False
        elif options['delete_logs']:
            logfile = screen.get_logfile(node=options['delete_logs'])
            pidfile = screen.get_pid_file(node=options['delete_logs'])
            roslog = screen.get_ros_logfile(node=options['delete_logs'])
            if os.path.isfile(logfile):
                os.remove(logfile)
            if os.path.isfile(pidfile):
                os.remove(pidfile)
            if os.path.isfile(roslog):
                os.remove(roslog)
            print_help = False
        elif options['node_type'] and options['package'] and options['node_name']:
            runNode(options['package'], options['node_type'], options['node_name'],
                    args, options['prefix'], options['node_respawn'], options['masteruri'], loglevel=options['loglevel'])
            print_help = False
        elif options['pidkill']:
            import signal
            os.kill(int(options['pidkill']), signal.SIGKILL)
            print_help = False
        elif options['package']:
            print(roslib.packages.get_pkg_dir(options['package']))
            print_help = False
        if print_help:
            parser = _get_optparse()
            parser.print_help()
            time.sleep(3)
    except Exception as e:
        sys.stderr.write("%s\n" % e)


def rosconsole_cfg_file(package, loglevel='INFO'):
    result = os.path.join(LOG_PATH, '%s.rosconsole.config' % package)
    with open(result, 'w') as cfg_file:
        cfg_file.write('log4j.logger.ros=%s\n' % loglevel)
        cfg_file.write('log4j.logger.ros.roscpp=INFO\n')
        cfg_file.write('log4j.logger.ros.roscpp.superdebug=WARN\n')
    return result


def remove_src_binary(cmdlist):
    result = []
    count = 0
    if len(cmdlist) > 1:
        for c in cmdlist:
            if c.find('/src/') == -1:
                result.append(c)
                count += 1
    else:
        result = cmdlist
    if count > 1:
        # we have more binaries in src directory
        # aks the user
        result = cmdlist
    return result


def runNode(package, executable, name, args, prefix='', repawn=False, masteruri=None, loglevel=''):
    '''
    Runs a ROS node. Starts a roscore if needed.
    '''
    if not masteruri:
        masteruri = ros1_masteruri.from_ros()
    # start roscore, if needed
    StartHandler._prepareROSMaster(masteruri)
    # start node
    try:
        cmd = roslib.packages.find_node(package, executable)
    except roslib.packages.ROSPkgException as e:
        # multiple nodes, invalid package
        raise StartException(str(e))
    # handle different result types str or array of string (electric / fuerte)
    if isstring(cmd):
        cmd = [cmd]
    if cmd is None or len(cmd) == 0:
        raise StartException(' '.join(
            [executable, 'in package [', package, '] not found!\n\nThe package was created?\nIs the binary executable?\n']))
    # create string for node parameter. Set arguments with spaces into "'".
    cmd = remove_src_binary(cmd)
<<<<<<< HEAD
    node_params = ' '.join(''.join(["'", a, "'"]) if a.find(
        ' ') > -1 else a for a in args[1:])
    cmd_args = [screen.get_cmd(
        name), RESPAWN_SCRIPT if repawn else '', prefix, cmd[0], node_params]
=======
    node_params = ' '.join(''.join(['"', a.replace('"', "'"), '"']) if a.find(' ') > -1 else a for a in args[1:])
    cmd_args = [screen.get_cmd(name), RESPAWN_SCRIPT if repawn else '', prefix, cmd[0], node_params]
>>>>>>> cef20cbd
    print('run on remote host:', ' '.join(cmd_args))
    # determine the current working path
    arg_cwd = getCwdArg('__cwd', args)
    cwd = get_ros_home()
    if not (arg_cwd is None):
        if arg_cwd == 'ROS_HOME':
            cwd = get_ros_home()
        elif arg_cwd == 'node':
            cwd = os.path.dirname(cmd[0])
    # set the masteruri to launch with other one master
    new_env = dict(os.environ)
    new_env['ROS_MASTER_URI'] = masteruri
    ros_hostname = nmdhost.get_ros_hostname(masteruri)
    if ros_hostname:
        addr = socket.gethostbyname(ros_hostname)
        if addr in set(ip for ip in get_local_addresses()):
            new_env['ROS_HOSTNAME'] = ros_hostname
    if loglevel:
        new_env['ROSCONSOLE_CONFIG_FILE'] = rosconsole_cfg_file(package)
    subprocess.Popen(shlex.split(str(' '.join(cmd_args))),
                     cwd=cwd, env=new_env)
    if len(cmd) > 1:
        Log.warn(
            'Multiple executables were found! The first one was started! Executables:\n%s', str(cmd))


if __name__ == '__main__':
    main()<|MERGE_RESOLUTION|>--- conflicted
+++ resolved
@@ -230,15 +230,10 @@
             [executable, 'in package [', package, '] not found!\n\nThe package was created?\nIs the binary executable?\n']))
     # create string for node parameter. Set arguments with spaces into "'".
     cmd = remove_src_binary(cmd)
-<<<<<<< HEAD
-    node_params = ' '.join(''.join(["'", a, "'"]) if a.find(
+    node_params = ' '.join(''.join(['"', a.replace('"', "'"), '"']) if a.find(
         ' ') > -1 else a for a in args[1:])
     cmd_args = [screen.get_cmd(
         name), RESPAWN_SCRIPT if repawn else '', prefix, cmd[0], node_params]
-=======
-    node_params = ' '.join(''.join(['"', a.replace('"', "'"), '"']) if a.find(' ') > -1 else a for a in args[1:])
-    cmd_args = [screen.get_cmd(name), RESPAWN_SCRIPT if repawn else '', prefix, cmd[0], node_params]
->>>>>>> cef20cbd
     print('run on remote host:', ' '.join(cmd_args))
     # determine the current working path
     arg_cwd = getCwdArg('__cwd', args)
