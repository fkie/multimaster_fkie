--- conflicted
+++ resolved
@@ -1,7 +1,6 @@
 cmake_minimum_required(VERSION 3.5)
 project(fkie_multimaster_msgs)
 
-<<<<<<< HEAD
 # Update the policy setting to avoid an error when loading the ament_cmake package
 # at the current cmake version level
 if(POLICY CMP0057)
@@ -31,6 +30,7 @@
       "msg2/ParticipantEntitiesInfo.msg"
       "msg2/Qos.msg"
       "msg2/TopicEntity.msg"
+      "srv/ListNodes.srv"
       "srv/LoadLaunch.srv"
       "srv/Task.srv"
       DEPENDENCIES builtin_interfaces
@@ -74,6 +74,7 @@
       FILES
       DiscoverMasters.srv
       GetSyncInfo.srv
+      ListNodes.srv
       LoadLaunch.srv
       Task.srv
     )
@@ -106,58 +107,4 @@
         add_subdirectory(${PROJECT_NAME}/tests)
     endif()
 
-endif()
-=======
-find_package(catkin REQUIRED COMPONENTS message_generation std_msgs)
-
-#######################################
-## Declare ROS messages and services ##
-#######################################
-
-## Generate messages in the 'msg' folder
-add_message_files(
-  DIRECTORY msg
-  FILES
-  LinkState.msg
-  LinkStatesStamped.msg
-  MasterState.msg
-  ROSMaster.msg
-  SyncMasterInfo.msg
-  SyncServiceInfo.msg
-  SyncTopicInfo.msg
-)
-
-## Generate services in the 'srv' folder
-add_service_files(
-  DIRECTORY srv
-  FILES
-  DiscoverMasters.srv
-  GetSyncInfo.srv
-  ListNodes.srv
-  LoadLaunch.srv
-  Task.srv
-)
-
-generate_messages(DEPENDENCIES std_msgs)
-
-catkin_package(
-    CFG_EXTRAS version.cmake.in
-    CATKIN_DEPENDS message_runtime std_msgs
-)
-
-# generate code for gRPC protocols
-include(cmake/grpc_protoc.cmake)
-generate_grpc(PROTO_FILES file launch monitor screen settings version)
-
-install(
-    DIRECTORY
-    ${GRPC_GENERATED_SRC_DIR}
-    DESTINATION ${CATKIN_PACKAGE_PYTHON_DESTINATION}
-)
-
-install(
-    DIRECTORY
-    grpc
-    DESTINATION ${CATKIN_PACKAGE_SHARE_DESTINATION}
-)
->>>>>>> cef20cbd
+endif()