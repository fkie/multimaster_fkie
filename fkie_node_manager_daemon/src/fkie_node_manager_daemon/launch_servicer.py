# Software License Agreement (BSD License)
#
# Copyright (c) 2018, Fraunhofer FKIE/CMS, Alexander Tiderko
# All rights reserved.
#
# Redistribution and use in source and binary forms, with or without
# modification, are permitted provided that the following conditions
# are met:
#
#  * Redistributions of source code must retain the above copyright
#    notice, this list of conditions and the following disclaimer.
#  * Redistributions in binary form must reproduce the above
#    copyright notice, this list of conditions and the following
#    disclaimer in the documentation and/or other materials provided
#    with the distribution.
#  * Neither the name of Fraunhofer nor the names of its
#    contributors may be used to endorse or promote products derived
#    from this software without specific prior written permission.
#
# THIS SOFTWARE IS PROVIDED BY THE COPYRIGHT HOLDERS AND CONTRIBUTORS
# "AS IS" AND ANY EXPRESS OR IMPLIED WARRANTIES, INCLUDING, BUT NOT
# LIMITED TO, THE IMPLIED WARRANTIES OF MERCHANTABILITY AND FITNESS
# FOR A PARTICULAR PURPOSE ARE DISCLAIMED. IN NO EVENT SHALL THE
# COPYRIGHT OWNER OR CONTRIBUTORS BE LIABLE FOR ANY DIRECT, INDIRECT,
# INCIDENTAL, SPECIAL, EXEMPLARY, OR CONSEQUENTIAL DAMAGES (INCLUDING,
# BUT NOT LIMITED TO, PROCUREMENT OF SUBSTITUTE GOODS OR SERVICES;
# LOSS OF USE, DATA, OR PROFITS; OR BUSINESS INTERRUPTION) HOWEVER
# CAUSED AND ON ANY THEORY OF LIABILITY, WHETHER IN CONTRACT, STRICT
# LIABILITY, OR TORT (INCLUDING NEGLIGENCE OR OTHERWISE) ARISING IN
# ANY WAY OUT OF THE USE OF THIS SOFTWARE, EVEN IF ADVISED OF THE
# POSSIBILITY OF SUCH DAMAGE.


import grpc
import os
import re
import rospy
import roslib.message
import roslib.msgs
import roslib.names
import roslib.packages
import rospkg
import ruamel.yaml
import shlex
import subprocess
import threading
import traceback

import json
from types import SimpleNamespace
import asyncio
from autobahn import wamp

from typing import List
from watchdog.observers import Observer
from watchdog.events import LoggingEventHandler
from watchdog.events import FileSystemEvent

import fkie_multimaster_msgs.grpc.launch_pb2_grpc as lgrpc
import fkie_multimaster_msgs.grpc.launch_pb2 as lmsg

from . import launcher
from fkie_node_manager_daemon.strings import utf8
from .launch_config import LaunchConfig
from .startcfg import StartConfig
from fkie_multimaster_msgs import ros_pkg
from fkie_multimaster_msgs.crossbar.runtime_interface import RosParameter
from fkie_multimaster_msgs.crossbar.runtime_interface import SubscriberNode
from fkie_multimaster_msgs.crossbar.base_session import CrossbarBaseSession
from fkie_multimaster_msgs.crossbar.base_session import SelfEncoder
from fkie_multimaster_msgs.crossbar.launch_interface import LaunchArgument
from fkie_multimaster_msgs.crossbar.launch_interface import LaunchCallService
from fkie_multimaster_msgs.crossbar.launch_interface import LaunchFile
from fkie_multimaster_msgs.crossbar.launch_interface import LaunchLoadRequest
from fkie_multimaster_msgs.crossbar.launch_interface import LaunchLoadReply
from fkie_multimaster_msgs.crossbar.launch_interface import LaunchContent
from fkie_multimaster_msgs.crossbar.launch_interface import LaunchAssociations
from fkie_multimaster_msgs.crossbar.launch_interface import LaunchNode
from fkie_multimaster_msgs.crossbar.launch_interface import LaunchNodeInfo
from fkie_multimaster_msgs.crossbar.launch_interface import LaunchNodeReply
from fkie_multimaster_msgs.crossbar.launch_interface import LaunchInterpretPathRequest
from fkie_multimaster_msgs.crossbar.launch_interface import LaunchInterpretPathReply
from fkie_multimaster_msgs.crossbar.launch_interface import LaunchIncludedFilesRequest
from fkie_multimaster_msgs.crossbar.launch_interface import LaunchIncludedFile
from fkie_multimaster_msgs.crossbar.launch_interface import LaunchMessageStruct
from fkie_multimaster_msgs.crossbar.launch_interface import LaunchPublishMessage
from fkie_multimaster_msgs.defines import SEARCH_IN_EXT
from fkie_multimaster_msgs.launch import xml
from fkie_multimaster_msgs.logging.logging import Log
from fkie_multimaster_msgs.system import exceptions
from fkie_multimaster_msgs.system import ros1_masteruri
from fkie_multimaster_msgs.system.url import equal_uri
from fkie_multimaster_msgs.system.supervised_popen import SupervisedPopen

from fkie_multimaster_msgs.msg import LinkStatesStamped

OK = lmsg.ReturnStatus.StatusType.Value('OK')
ERROR = lmsg.ReturnStatus.StatusType.Value('ERROR')
ALREADY_OPEN = lmsg.ReturnStatus.StatusType.Value('ALREADY_OPEN')
MULTIPLE_BINARIES = lmsg.ReturnStatus.StatusType.Value('MULTIPLE_BINARIES')
MULTIPLE_LAUNCHES = lmsg.ReturnStatus.StatusType.Value('MULTIPLE_LAUNCHES')
PARAMS_REQUIRED = lmsg.ReturnStatus.StatusType.Value('PARAMS_REQUIRED')
FILE_NOT_FOUND = lmsg.ReturnStatus.StatusType.Value('FILE_NOT_FOUND')
NODE_NOT_FOUND = lmsg.ReturnStatus.StatusType.Value('NODE_NOT_FOUND')
CONNECTION_ERROR = lmsg.ReturnStatus.StatusType.Value('CONNECTION_ERROR')
PACKAGE_NOT_FOUND = lmsg.ReturnStatus.StatusType.Value('PACKAGE_NOT_FOUND')

IS_RUNNING = True


class CfgId(object):
    '''
    Identification object for a loaded launch file. You can load the same launch file for different ROS-Master!
    '''

    def __init__(self, path, masteruri=''):
        '''
        :param str path: absolute path of the launch file.
        :param str masteruri: ROS-Masteruri if empty the masteruri will be determine by :meth:`from fkie_multimaster_msgs.system.ros1_masteruri
.from_master()`
        '''
        self.path = path
        self.masteruri = masteruri
        self._local = False
        if not masteruri:
            self.masteruri = ros1_masteruri.from_master(True)
            self._local = True
        elif equal_uri(self.masteruri, ros1_masteruri.from_master(True)):
            self._local = True

    def __hash__(self, *args, **kwargs):
        return hash("%s%s" % (self.masteruri, self.path))

    def __eq__(self, other):
        '''
        Compares the path of the item.
        '''
        if isinstance(other, tuple):
            return self.path == other[0] and self.equal_masteruri(other[1])
        elif other is not None:
            return self.path == other.path and self.equal_masteruri(other.masteruri)
        return False

    def __ne__(self, other):
        return not (self == other)

    def equal_masteruri(self, masteruri):
        '''
        Compares the ROS-Masteruri of this instance with other ROS-Masteruri.

        :param str masteruri: ROS Masteruri
        '''
        if not masteruri:
            if self._local:
                return True
        if equal_uri(self.masteruri, masteruri):
            return True
        return False


class LaunchServicer(lgrpc.LaunchServiceServicer, CrossbarBaseSession, LoggingEventHandler):
    '''
    Handles GRPC-requests defined in `launch.proto`.
    '''

    def __init__(self, monitor_servicer, loop: asyncio.AbstractEventLoop, realm: str = 'ros', port: int = 11911, test_env=False):
        Log.info("Create launch manger servicer")
        lgrpc.LaunchServiceServicer.__init__(self)
        CrossbarBaseSession.__init__(self, loop, realm, port, test_env)
        LoggingEventHandler.__init__(self)
        self._watchdog_observer = Observer()
        self._observed_dirs = {}  # path: watchdog.observers.api.ObservedWatch
        self._included_files = []
        self._included_dirs = []
        self._launch_includes = {}
        self._is_running = True
        self._peers = {}
        self._loaded_files = dict()  # dictionary of (CfgId: LaunchConfig)
        self._monitor_servicer = monitor_servicer
        self._watchdog_observer.start()
        self.subscribe_to('ros.nodes.abort', self.crossbar_abort)
        print(self.get_msg_struct("fkie_multimaster_msgs/LinkStatesStamped"))

    def _terminated(self):
        Log.info("terminated launch context")

    def _register_callback(self, context):
        if (context.peer() not in self._peers):
            Log.info("Add callback to peer context @%s" % context.peer())
            if context.add_callback(self._terminated):
                self._peers[context.peer()] = context

    def stop(self):
        '''
        Cancel the autostart of the nodes.
        '''
        global IS_RUNNING
        IS_RUNNING = False
        self.shutdown()
        self._watchdog_observer.stop()

    def on_any_event(self, event: FileSystemEvent):
        if event.src_path in self._included_files:
            affected_launch_files = []
            for launch_path, path_list in self._launch_includes.items():
                if event.src_path in path_list:
                    affected_launch_files.append(launch_path)
            change_event = {event.event_type: event.src_path,
                            'affected': affected_launch_files}
            Log.debug("observed change %s on %s" %
                      (event.event_type, event.src_path))
            self.publish_to('ros.path.changed', change_event)

    def load_launch_file(self, path, autostart=False):
        '''
        Load launch file and start all included nodes regarding the autostart parameter:

        - <param name="autostart/exclude" value="false" />
        - <param name="autostart/delay" value="5.0" />
        - <param name="autostart/required/publisher" value="topic_name" />

        :param str path: the absolute path of the launch file
        :param bool autostart: True to start all nodes after the launch file was loaded.
        '''
        launch_config = LaunchConfig(
            path, monitor_servicer=self._monitor_servicer)
        loaded, res_argv = launch_config.load([])
        if loaded:
            Log.debug("loaded %s\n  used args: %s" %
                      (path, utf8(res_argv)))
            self._loaded_files[CfgId(path, '')] = launch_config
            if autostart:
                start_thread = threading.Thread(
                    target=self._autostart_nodes_threaded, args=(launch_config,))
                start_thread.start()
        else:
            Log.warn("load %s failed!" % (path))

    def start_node_by_name(self, node_name):
        global IS_RUNNING
        if not IS_RUNNING:
            return
        for _cfgid, launchcfg in self._loaded_files.items():
            n = launchcfg.get_node(node_name)
            if n is not None:
                startcfg = launcher.create_start_config(
                    node_name, launchcfg, '', masteruri='', loglevel='', reload_global_param=False)
                launcher.run_node(startcfg)
                return
        raise Exception("Node '%s' not found!" % node_name)

    def _autostart_nodes_threaded(self, cfg):
        global IS_RUNNING
        for item in cfg.roscfg.nodes:
            if not IS_RUNNING:
                return
            node_fullname = roslib.names.ns_join(item.namespace, item.name)
            try:
                if self._get_start_exclude(cfg, node_fullname):
                    # skip autostart
                    Log.debug(
                        "%s is in exclude list, skip autostart", node_fullname)
                    continue
                self._autostart_node(node_fullname, cfg)
            except Exception as err:
                Log.warn("Error while start %s: %s", node_fullname, err)

    def _autostart_node(self, node_name, cfg):
        global IS_RUNNING
        if not IS_RUNNING:
            return
        start_required = self._get_start_required(cfg, node_name)
        start_now = False
        if start_required:
            import rosgraph
            # get published topics from ROS master
            master = rosgraph.masterapi.Master(cfg.masteruri)
            for topic, _datatype in master.getPublishedTopics(''):
                if start_required == topic:
                    start_now = True
                    break
            if not start_now:
                # Start the timer for waiting for the topic
                start_timer = threading.Timer(
                    3.0, self._autostart_node, args=(node_name, cfg))
                start_timer.start()
        else:
            start_now = True
        if start_now:
            startcfg = launcher.create_start_config(
                node_name, cfg, '', masteruri='', loglevel='', reload_global_param=False)
            start_delay = self._get_start_delay(cfg, node_name)
            if start_delay > 0:
                # start timer for delayed start
                start_timer = threading.Timer(
                    start_delay, launcher.run_node, args=(startcfg,))
                start_timer.setDaemon(True)
                start_timer.start()
            else:
                launcher.run_node(startcfg)

    def _get_start_exclude(self, cfg, node):
        param_name = rospy.names.ns_join(node, 'autostart/exclude')
        try:
            return bool(cfg.roscfg.params[param_name].value)
        except Exception:
            pass
        return False

    def _get_start_delay(self, cfg, node):
        param_name = rospy.names.ns_join(node, 'autostart/delay')
        try:
            return float(cfg.roscfg.params[param_name].value)
        except Exception:
            pass
        return 0.

    def _get_start_required(self, cfg, node):
        param_name = rospy.names.ns_join(node, 'autostart/required/publisher')
        topic = ''
        try:
            topic = cfg.roscfg.params[param_name].value
            if topic:
                import rosgraph
                if rosgraph.names.is_private(topic):
                    Log.warn(
                        'Private for autostart required topic `%s` is ignored!' % topic)
                    topic = ''
                elif not rosgraph.names.is_global(topic):
                    topic = rospy.names.ns_join(
                        rosgraph.names.namespace(node), topic)
        except Exception:
            pass
        return topic

    def _add_file_to_observe(self, path, launch_file=''):
        directory = os.path.dirname(path)
        Log.debug('observe path: %s' % path)
        if directory not in self._observed_dirs:
            Log.debug('add directory to observer: %s' % directory)
            watch = self._watchdog_observer.schedule(self, directory)
            self._observed_dirs[directory] = watch
        self._included_files.append(path)
        self._included_dirs.append(directory)
        if launch_file:
            if launch_file not in self._launch_includes:
                self._launch_includes[launch_file] = []
            self._launch_includes[launch_file].append(path)

    def _remove_file_from_observe(self, path):
        Log.debug('stop observe path: %s' % str(path))
        try:
            directory = os.path.dirname(path)
            self._included_files.remove(path)
            self._included_dirs.remove(directory)
            if directory not in self._included_dirs:
                if directory in self._observed_dirs:
                    Log.debug('remove directory from observer: %s' % directory)
                    self._watchdog_observer.unschedule(
                        self._observed_dirs[directory])
                    del self._observed_dirs[directory]
        except ValueError:
            pass

    def _add_launch_to_observer(self, path):
        try:
            self._add_file_to_observe(path, path)
            search_in_ext = SEARCH_IN_EXT
            # search for loaded file and get the arguments
            resolve_args = {}
            for cfg_id, cfg in self._loaded_files.items():
                if cfg_id.path == path:
                    resolve_args.update(cfg.resolve_dict)
                    break
            # replay each file
            for inc_file in xml.find_included_files(path, True, True, search_in_ext, resolve_args):
                if inc_file.exists:
                    self._add_file_to_observe(inc_file.inc_path, path)
        except Exception as e:
            Log.error('_add_launch_to_observer %s:\n%s' % (str(path), e))

    def _remove_launch_from_observer(self, path):
        try:
            self._remove_file_from_observe(path)
            search_in_ext = SEARCH_IN_EXT
            # search for loaded file and get the arguments
            resolve_args = {}
            for cfg_id, cfg in self._loaded_files.items():
                if cfg_id.path == path:
                    resolve_args.update(cfg.resolve_dict)
                    break
            # replay each file
            for inc_file in xml.find_included_files(path, True, True, search_in_ext, resolve_args):
                self._remove_file_from_observe(inc_file.inc_path)
            del self._launch_includes[path]
        except Exception as e:
            Log.error('_add_launch_to_observer %s:\n%s' % (str(path), e))

    def GetLoadedFiles(self, request, context):
        Log.debug('GetLoadedFiles request:\n%s' % str(request))
        # self._register_callback(context)
        for _cfgid, lf in self._loaded_files.items():
            reply = lmsg.LoadedFile(package=lf.packagename, launch=lf.launchname,
                                    path=lf.filename, masteruri=lf.masteruri, host=lf.host)
            reply.args.extend(lmsg.Argument(name=name, value=value)
                              for name, value in lf.resolve_dict.items())
            yield reply

    def LoadLaunch(self, request, context):
        '''
        Loads launch file
        '''
        result = lmsg.LoadLaunchReply()
        launchfile = request.path
        Log.debug("Loading launch file: %s (package: %s, launch: %s), masteruri: %s, host: %s, args: %s" % (
            launchfile, request.package, request.launch, request.masteruri, request.host, request.args))
        if not launchfile:
            # determine path from package name and launch name
            try:
                paths = roslib.packages.find_resource(
                    request.package, request.launch)
                if not paths:
                    result.status.code = FILE_NOT_FOUND
                    result.status.error_msg = utf8(
                        "Launch files %s in package %s found!" % (request.launch, request.package))
                    return result
                elif len(paths) > 1:
                    if request.force_first_file:
                        launchfile = paths[0]
                    else:
                        result.status.code = MULTIPLE_LAUNCHES
                        result.status.error_msg = utf8(
                            "Multiple launch files with name %s in package %s found!" % (request.launch, request.package))
                        for mp in paths:
                            result.path.append(mp)
                        Log.debug("..load aborted, MULTIPLE_LAUNCHES")
                        return result
                else:
                    launchfile = paths[0]
            except rospkg.ResourceNotFound as rnf:
                result.status.code = FILE_NOT_FOUND
                result.status.error_msg = utf8(
                    "Package %s not found: %s" % (request.package, rnf))
                Log.debug("..load aborted, FILE_NOT_FOUND")
                return result
        result.path.append(launchfile)
        # it is already loaded?
        if (launchfile, request.masteruri) in list(self._loaded_files.keys()):
            result.status.code = ALREADY_OPEN
            result.status.error_msg = utf8(
                "Launch file %s already loaded!" % (launchfile))
            Log.debug("..load aborted, ALREADY_OPEN")
            return result
        # load launch configuration
        try:
            # test for required args
            provided_args = ["%s" % arg.name for arg in request.args]
            launch_config = LaunchConfig(
                launchfile, masteruri=request.masteruri, host=request.host, monitor_servicer=self._monitor_servicer)
            # get the list with needed launch args
            req_args = launch_config.get_args()
            req_args_dict = launch_config.argv2dict(req_args)
            if request.request_args and req_args:
                for arg, value in req_args_dict.items():
                    if arg not in provided_args:
                        result.args.extend(
                            [lmsg.Argument(name=arg, value=value) for arg, value in req_args_dict.items()])
                        result.status.code = PARAMS_REQUIRED
                        Log.debug("..load aborted, PARAMS_REQUIRED")
                        return result
            argv = ["%s:=%s" % (arg.name, arg.value)
                    for arg in request.args if arg.name in req_args_dict]
            _loaded, _res_argv = launch_config.load(argv)
            # parse result args for reply
            result.args.extend([lmsg.Argument(name=name, value=value)
                                for name, value in launch_config.resolve_dict.items()])
            self._loaded_files[CfgId(
                launchfile, request.masteruri)] = launch_config
            Log.debug("..load complete!")

            # notify changes to crossbar GUI
            self.publish_to('ros.launch.changed', {})
            self._add_launch_to_observer(launchfile)
        except Exception as e:
            err_text = "%s loading failed!" % launchfile
            err_details = "%s: %s" % (err_text, utf8(e))
            Log.warn("Loading launch file: %s", err_details)
            result.status.code = ERROR
            result.status.error_msg = utf8(err_details)
            return result
        result.status.code = OK
        return result

    @wamp.register('ros.launch.load')
    def load_launch(self, request_json: LaunchLoadRequest) -> LaunchLoadReply:
        '''
        Loads launch file by crossbar request
        '''
        Log.debug('Request to [ros.launch.load]')
        result = LaunchLoadReply(paths=[], args=[], changed_nodes=[])

        # Covert input dictionary into a proper python object
        request = json.loads(json.dumps(request_json),
                             object_hook=lambda d: SimpleNamespace(**d))

        launchfile = request.path
        Log.debug('Loading launch file: %s (package: %s, launch: %s), masteruri: %s, host: %s, args: %s' % (
            launchfile, request.ros_package, request.launch, request.masteruri, request.host, request.args))

        if not launchfile:
            # determine path from package name and launch name
            try:
                paths = roslib.packages.find_resource(
                    request.ros_package, request.launch)
                if not paths:
                    result.status.code = 'FILE_NOT_FOUND'
                    result.status.msg = utf8('Launch files %s in package %s found!' % (
                        request.launch, request.ros_package))
                    return json.dumps(result, cls=SelfEncoder)
                elif len(paths) > 1:
                    if request.force_first_file:
                        launchfile = paths[0]
                    else:
                        result.status.code = 'MULTIPLE_LAUNCHES'
                        result.status.msg = utf8('Multiple launch files with name %s in package %s found!' % (
                            request.launch, request.ros_package))
                        for mp in paths:
                            result.paths.append(mp)
                        Log.debug('..load aborted, MULTIPLE_LAUNCHES')
                        return json.dumps(result, cls=SelfEncoder)
                else:
                    launchfile = paths[0]
            except rospkg.ResourceNotFound as rnf:
                result.status.code = 'FILE_NOT_FOUND'
                result.status.msg = utf8(
                    'Package %s not found: %s' % (request.ros_package, rnf))
                Log.debug('..load aborted, FILE_NOT_FOUND')
                return json.dumps(result, cls=SelfEncoder)
        result.paths.append(launchfile)

        # it is already loaded?
        if (launchfile, request.masteruri) in list(self._loaded_files.keys()):
            result.status.code = 'ALREADY_OPEN'
            result.status.msg = utf8(
                'Launch file %s already loaded!' % (launchfile))
            Log.debug('..load aborted, ALREADY_OPEN')
            return json.dumps(result, cls=SelfEncoder)

        # load launch configuration
        try:
            # test for required args
            provided_args = ['%s' % arg.name for arg in request.args]
            provided_args_dict = {arg.name: arg.value for arg in request.args}
            launch_config = LaunchConfig(
                launchfile, masteruri=request.masteruri, host=request.host, monitor_servicer=self._monitor_servicer)

            # get the list with needed launch args
            req_args = launch_config.get_args()
            req_args_dict = launch_config.argv2dict(req_args)

            if request.request_args and req_args:
                for arg, value in req_args_dict.items():
                    if arg not in provided_args:
                        # result.args.append([LaunchArgument(name=arg, value=value) for arg, value in req_args_dict.items()])
                        la_value = value
                        default_value = None
                        if arg not in provided_args_dict:
                            la_value = None
                            default_value = value
                        else:
                            default_value = provided_args_dict[arg]
                        result.args.append(
                            LaunchArgument(name=arg, value=la_value, default_value=default_value))

                if len(result.args) > 0:
                    result.status.code = 'PARAMS_REQUIRED'
                    Log.debug('..load aborted, PARAMS_REQUIRED')
                    return json.dumps(result, cls=SelfEncoder)

            argv = ['%s:=%s' % (arg.name, arg.value)
                    for arg in request.args if arg.name in req_args_dict]
            _loaded, _res_argv = launch_config.load(argv)
            # parse result args for reply
            for name, value in launch_config.resolve_dict.items():
                if name in req_args_dict:
                    result.args.append(LaunchArgument(
                        name=name, value=value, default_value=req_args_dict[name]))
                else:
                    result.args.append(LaunchArgument(
                        name=name, value=None, default_value=value))
            self._loaded_files[CfgId(
                launchfile, request.masteruri)] = launch_config
            Log.debug('..load complete!')

            # notify changes to crossbar GUI
            self.publish_to('ros.launch.changed', {})
            self._add_launch_to_observer(launchfile)
        except Exception as e:
            err_text = '%s loading failed!' % launchfile
            err_details = '%s: %s' % (err_text, utf8(e))
            Log.warn('Loading launch file: %s', err_details)
            result.status.code = 'ERROR'
            result.status.msg = utf8(err_details)
            return json.dumps(result, cls=SelfEncoder)
        result.status.code = 'OK'
        return json.dumps(result, cls=SelfEncoder)

    def ReloadLaunch(self, request, context):
        Log.debug('ReloadLaunch request:\n%s' % str(request))
        result = lmsg.LoadLaunchReply()
        result.path.append(request.path)
        cfgid = CfgId(request.path, request.masteruri)
        Log.debug("reload launch file: %s, masteruri: %s",
                  request.path, request.masteruri)
        if cfgid in self._loaded_files:
            try:
                self._remove_launch_from_observer(request.path)
                # use argv from already open file
                cfg = self._loaded_files[cfgid]
                stored_roscfg = cfg.roscfg
                argv = cfg.argv
                cfg.load(argv)
                result.status.code = OK
                # detect files changes
                if stored_roscfg and cfg.roscfg:
                    stored_values = [(name, utf8(p.value))
                                     for name, p in stored_roscfg.params.items()]
                    new_values = [(name, utf8(p.value))
                                  for name, p in cfg.roscfg.params.items()]
                    # detect changes parameter
                    paramset = set(name for name, _ in (
                        set(new_values) - set(stored_values)))  # _:=value
                    # detect new parameter
                    paramset |= (set(cfg.roscfg.params.keys()) -
                                 set(stored_roscfg.params.keys()))
                    # detect removed parameter
                    paramset |= (set(stored_roscfg.params.keys()) -
                                 set(cfg.roscfg.params.keys()))
                    # detect new nodes
                    stored_nodes = [roslib.names.ns_join(
                        item.namespace, item.name) for item in stored_roscfg.nodes]
                    new_nodes = [roslib.names.ns_join(
                        item.namespace, item.name) for item in cfg.roscfg.nodes]
                    nodes2start = set(new_nodes) - set(stored_nodes)
                    # determine the nodes of the changed parameter
                    for p in paramset:
                        for n in new_nodes:
                            if p.startswith(n):
                                nodes2start.add(n)
                    # detect changes in the arguments and remap
                    for n in stored_roscfg.nodes:
                        for new_n in cfg.roscfg.nodes:
                            if n.name == new_n.name and n.namespace == new_n.namespace:
                                if n.args != new_n.args or n.remap_args != new_n.remap_args:
                                    nodes2start.add(
                                        roslib.names.ns_join(n.namespace, n.name))
                    # filter out anonymous nodes
                    for n in nodes2start:
                        if not re.search(r"\d{3,6}_\d{10,}", n):
                            result.changed_nodes.append(n)
#                    result.changed_nodes.extend([n for n in nodes2start if not re.search(r"\d{3,6}_\d{10,}", n)])

                # notify changes to crossbar GUI
                self.publish_to('ros.launch.changed', {})
                self._add_launch_to_observer(request.path)
            except Exception as e:
                print(traceback.format_exc())
                self._add_launch_to_observer(request.path)
                err_text = "%s loading failed!" % request.path
                err_details = "%s: %s" % (err_text, utf8(e))
                Log.warn("Loading launch file: %s", err_details)
                result.status.code = ERROR
                result.status.error_msg = utf8(err_details)
                return result
        else:
            result.status.code = FILE_NOT_FOUND
            return result
        return result

    @wamp.register('ros.launch.reload')
    def reload_launch(self, request_json: LaunchLoadRequest) -> LaunchLoadReply:
        '''
        Reloads launch file by crossbar request
        '''
        Log.debug('Request to [ros.launch.reload]')
        result = LaunchLoadReply(paths=[], args=[], changed_nodes=[])

        # Covert input dictionary into a proper python object
        request = json.loads(json.dumps(request_json),
                             object_hook=lambda d: SimpleNamespace(**d))

        Log.debug('Loading launch file: %s (package: %s, launch: %s), masteruri: %s, host: %s, args: %s' % (
            request.path, request.ros_package, request.launch, request.masteruri, request.host, request.args))

        result.paths.append(request.path)
        cfgid = CfgId(request.path, request.masteruri)
        Log.debug("reload launch file: %s, masteruri: %s",
                  request.path, request.masteruri)
        if cfgid in self._loaded_files:
            try:
                self._remove_launch_from_observer(request.path)
                # use argv from already open file
                cfg = self._loaded_files[cfgid]
                stored_roscfg = cfg.roscfg
                argv = cfg.argv
                cfg.load(argv)
                result.status.code = 'OK'
                # detect files changes
                if stored_roscfg and cfg.roscfg:
                    stored_values = [(name, utf8(p.value))
                                     for name, p in stored_roscfg.params.items()]
                    new_values = [(name, utf8(p.value))
                                  for name, p in cfg.roscfg.params.items()]
                    # detect changes parameter
                    paramset = set(name for name, _ in (
                        set(new_values) - set(stored_values)))  # _:=value
                    # detect new parameter
                    paramset |= (set(cfg.roscfg.params.keys()) -
                                 set(stored_roscfg.params.keys()))
                    # detect removed parameter
                    paramset |= (set(stored_roscfg.params.keys()) -
                                 set(cfg.roscfg.params.keys()))
                    # detect new nodes
                    stored_nodes = [roslib.names.ns_join(
                        item.namespace, item.name) for item in stored_roscfg.nodes]
                    new_nodes = [roslib.names.ns_join(
                        item.namespace, item.name) for item in cfg.roscfg.nodes]
                    nodes2start = set(new_nodes) - set(stored_nodes)
                    # determine the nodes of the changed parameter
                    for p in paramset:
                        for n in new_nodes:
                            if p.startswith(n):
                                nodes2start.add(n)
                    # detect changes in the arguments and remap
                    for n in stored_roscfg.nodes:
                        for new_n in cfg.roscfg.nodes:
                            if n.name == new_n.name and n.namespace == new_n.namespace:
                                if n.args != new_n.args or n.remap_args != new_n.remap_args:
                                    nodes2start.add(
                                        roslib.names.ns_join(n.namespace, n.name))
                    # filter out anonymous nodes
                    for n in nodes2start:
                        if not re.search(r"\d{3,6}_\d{10,}", n):
                            result.changed_nodes.append(n)

                # notify changes to crossbar GUI
                self.publish_to('ros.launch.changed', {})
                self._add_launch_to_observer(request.path)
            except Exception as e:
                print(traceback.format_exc())
                self._add_launch_to_observer(request.path)
                err_text = f"{request.path} loading failed!"
                err_details = f"{err_text}: {e}"
                Log.warn("Loading launch file: %s", err_details)
                result.status.code = 'ERROR'
                result.status.msg = err_details
                return json.dumps(result, cls=SelfEncoder)
        else:
            result.status.code = 'FILE_NOT_FOUND'
            return json.dumps(result, cls=SelfEncoder)
        return json.dumps(result, cls=SelfEncoder)

    def UnloadLaunch(self, request, context):
        Log.debug('UnloadLaunch request:\n%s' % str(request))
        result = lmsg.LoadLaunchReply()
        result.path.append(request.path)
        cfgid = CfgId(request.path, request.masteruri)
        if cfgid in self._loaded_files:
            try:
                self._remove_launch_from_observer(request.path)
                del self._loaded_files[cfgid]
                result.status.code = OK

                # notify changes to crossbar GUI
                self.publish_to('ros.launch.changed', {})
            except Exception as e:
                err_text = "%s unloading failed!" % request.path
                err_details = "%s: %s" % (err_text, utf8(e))
                Log.warn("Unloading launch file: %s", err_details)
                result.status.code = ERROR
                result.status.error_msg = utf8(err_details)
                return result
        else:
            result.status.code = FILE_NOT_FOUND
            return result
        return result

    @wamp.register('ros.launch.unload')
    def unload_launch(self, request_json: LaunchFile) -> LaunchLoadReply:
        Log.debug('Request to [ros.launch.unload]')

        # Covert input dictionary into a proper python object
        request = json.loads(json.dumps(request_json),
                             object_hook=lambda d: SimpleNamespace(**d))

        Log.debug('UnloadLaunch request:\n%s' % str(request))
        result = LaunchLoadReply(paths=[], changed_nodes=[], args=[])

        result.paths.append(request.path)
        cfgid = CfgId(request.path, request.masteruri)
        if cfgid in self._loaded_files:
            try:
                self._remove_launch_from_observer(request.path)
                del self._loaded_files[cfgid]
                result.status.code = 'OK'

                # notify changes to crossbar GUI
                self.publish_to('ros.launch.changed', {})
            except Exception as e:
                err_text = "%s unloading failed!" % request.path
                err_details = "%s: %s" % (err_text, utf8(e))
                Log.warn("Unloading launch file: %s", err_details)
                result.status.code = 'ERROR'
                result.status.msg = utf8(err_details)
        else:
            result.status.code = 'FILE_NOT_FOUND'
        return json.dumps(result, cls=SelfEncoder)

    def GetNodes(self, request, context):
        Log.debug('GetNodes request:\n%s' % str(request))
        requested_files = []
        lfiles = request.launch_files
        for lfile in lfiles:
            requested_files.append(CfgId(lfile, request.masteruri))
        if not requested_files:
            requested_files = list(self._loaded_files.keys())
        for cfgid in requested_files:
            lc = self._loaded_files[cfgid]
            reply = lmsg.LaunchContent(
                launch_file=cfgid.path, masteruri=lc.masteruri, host=lc.host)
            for item in lc.roscfg.nodes:
                node_fullname = roslib.names.ns_join(item.namespace, item.name)
                reply.node.append(node_fullname)
            # fill the robot description and node capability groups
            if request.request_description:
                try:
                    rd_hosts = []
                    # get the robot description
                    robot_desr = lc.get_robot_descr()
                    for host, descr in robot_desr.items():
                        rd = lmsg.RobotDescription()
                        rd.machine = host
                        rd.robot_name = descr['name']
                        rd.robot_type = descr['type']
                        rd.robot_images.extend(descr['images'])
                        rd.robot_descr = descr['description']
                        if host in lc.roscfg.machines:
                            rd.machine = lc.roscfg.machines[host].address
                        rd_hosts.append(rd)
                    # get the sensor description
                    tmp_cap_dict = lc.get_capabilitie_desrc()
                    for machine, ns_dict in tmp_cap_dict.items():
                        rd = None
                        if machine not in rd_hosts:
                            rd = lmsg.RobotDescription(machine=machine)
                            rd_hosts.append(rd)
                        else:
                            rd = rd_hosts[machine]
                        caps = []
                        for ns, group_dict in ns_dict.items():
                            for group, descr_dict in group_dict.items():
                                if descr_dict['nodes']:
                                    cap = lmsg.Capability()
                                    cap.namespace = ns
                                    cap.name = group
                                    cap.type = descr_dict['type']
                                    cap.images.extend(descr_dict['images'])
                                    cap.description = descr_dict['description']
                                    cap.nodes.extend(descr_dict['nodes'])
                                    caps.append(cap)
                        rd.capabilities.extend(caps)
                    reply.description.extend(rd_hosts)
                except Exception:
                    print(traceback.format_exc())
            # create nodelets description
            nodelets = {}
            for n in lc.roscfg.nodes:
                if n.package == 'nodelet' and n.type == 'nodelet':
                    args = n.args.split(' ')
                    if len(args) == 3 and args[0] == 'load':
                        nodelet_mngr = roslib.names.ns_join(
                            n.namespace, args[2])
                        if nodelet_mngr not in nodelets:
                            nodelets[nodelet_mngr] = []
                        nodelets[nodelet_mngr].append(
                            roslib.names.ns_join(n.namespace, n.name))
            for mngr, ndl in nodelets.items():
                nlmsg = lmsg.Nodelets(manager=mngr)
                nlmsg.nodes.extend(ndl)
                reply.nodelets.extend([nlmsg])
            # create association description
            associations = {}
            for n in lc.roscfg.nodes:
                node_fullname = roslib.names.ns_join(n.namespace, n.name)
                associations_param = roslib.names.ns_join(
                    node_fullname, 'nm/associations')
                if associations_param in lc.roscfg.params:
                    line = lc.roscfg.params[associations_param].value
                    splits = re.split(r'[;,\s]\s*', line)
                    values = []
                    for split in splits:
                        values.append(roslib.names.ns_join(
                            item.namespace, split))
                    associations[node_fullname] = values
                # DEPRECATED 'associations'
                associations_param = roslib.names.ns_join(
                    node_fullname, 'associations')
                if associations_param in lc.roscfg.params:
                    line = lc.roscfg.params[associations_param].value
                    splits = re.split(r'[;,\s]\s*', line)
                    values = []
                    for split in splits:
                        values.append(roslib.names.ns_join(
                            item.namespace, split))
                    associations[node_fullname] = values
            for node, ass in associations.items():
                assmsg = lmsg.Associations(node=node)
                assmsg.nodes.extend(ass)
                reply.associations.extend([assmsg])
            yield reply

    @wamp.register('ros.launch.get_list')
    def get_list(self) -> List[LaunchContent]:
        Log.debug('Request to [ros.launch.get_list]')
        requested_files = list(self._loaded_files.keys())
        reply = []
        for cfgid in requested_files:
            lc = self._loaded_files[cfgid]
            reply_lc = LaunchContent(path=cfgid.path, args=[], masteruri=lc.masteruri, host=lc.host,
                                     nodes=[], parameters=[], associations=[])

            # Add launch arguments
            for name, arg in lc.argv2dict(lc.argv).items():
                reply_lc.args.append(LaunchArgument(name, arg))

            node_occurrence = {}
            for item in lc.roscfg.nodes:
                node_fullname = roslib.names.ns_join(item.namespace, item.name)
                if item.launch_name not in node_occurrence:
                    node_occurrence[item.launch_name] = 0
                else:
                    node_occurrence[item.launch_name] += 1

                #  Search the line number of a given node in launch file
                lines_with_node_name = []
                with open(item.filename, 'r') as launch_file:
                    for line_number, line_text in enumerate(launch_file):
                        if f'name="{item.launch_name}"' in line_text:
                            lines_with_node_name.append(
                                [line_number + 1, line_text])

                line_number = -1
                start_column = 0
                end_column = 0
                line_text = ""
                if len(lines_with_node_name) == 0:
                    # no line found. TODO: Report error?
                    line_number = 0
                elif len(lines_with_node_name) == 1:
                    line_number = lines_with_node_name[0][0]
                    line_text = lines_with_node_name[0][1]
                elif len(lines_with_node_name) > node_occurrence[item.launch_name]:
                    # More than one occurrence, but Node are loaded from top to bottom
                    # try to find the correct match
                    line_number = lines_with_node_name[node_occurrence[item.launch_name]][0]
                    line_text = lines_with_node_name[node_occurrence[item.launch_name]][1]

                if len(line_text) > 0:
                    start_column = line_text.index(
                        f'name="{item.launch_name}"') + 7
                    end_column = start_column + len(item.launch_name)

                # range in text where the node appears
                file_range = {"startLineNumber": line_number,
                              "endLineNumber": line_number,
                              "startColumn": start_column,
                              "endColumn": end_column}

                composable_container = None
                if item.package == 'nodelet' and item.type == 'nodelet':
                    args = item.args.split(' ')
                    if len(args) == 3 and args[0] == 'load':
                        composable_container = roslib.names.ns_join(
                            item.namespace, args[2])

                reply_lc.nodes.append(LaunchNodeInfo(node_fullname,
                                                     # remove last "/" character in namespace
                                                     node_name=node_fullname,
                                                     name_configured=node_fullname,
                                                     node_namespace=item.namespace[:-1],
                                                     package_name=item.package,
                                                     executable=item.type,
                                                     respawn=item.respawn,
                                                     respawn_delay=item.respawn_delay,
                                                     args=item.args,
                                                     remap_args=item.remap_args,
                                                     additional_env=item.env_args,
                                                     launch_prefix=item.launch_prefix,
                                                     output=item.output,
                                                     required=item.required,
                                                     file_name=item.filename,
                                                     file_range=file_range,
                                                     launch_context_arg=item.launch_context_arg,
                                                     launch_name=item.launch_name,
                                                     composable_container=composable_container)
                                      )

            # Add parameter values
            for name, p in lc.roscfg.params.items():
                reply_lc.parameters.append(RosParameter(name, p.value))

            # create association description
            associations = {}
            for n in lc.roscfg.nodes:
                node_fullname = roslib.names.ns_join(n.namespace, n.name)
                associations_param = roslib.names.ns_join(
                    node_fullname, 'nm/associations')
                if associations_param in lc.roscfg.params:
                    line = lc.roscfg.params[associations_param].value
                    splits = re.split(r'[;,\s]\s*', line)
                    values = []
                    for split in splits:
                        values.append(roslib.names.ns_join(
                            item.namespace, split))
                    associations[node_fullname] = values
                # DEPRECATED 'associations'
                associations_param = roslib.names.ns_join(
                    node_fullname, 'associations')
                if associations_param in lc.roscfg.params:
                    line = lc.roscfg.params[associations_param].value
                    splits = re.split(r'[;,\s]\s*', line)
                    values = []
                    for split in splits:
                        values.append(roslib.names.ns_join(
                            item.namespace, split))
                    associations[node_fullname] = values
            for node, ass in associations.items():
                assmsg = LaunchAssociations(node=node, nodes=ass)
                reply_lc.associations.append(assmsg)
            reply.append(reply_lc)

        return json.dumps(reply, cls=SelfEncoder)

    def StartNode(self, request_iterator, context):
        for request in request_iterator:
            Log.debug('StartNode request:\n%s' % str(request))
            try:
                result = lmsg.StartNodeReply(name=request.name)
                launch_configs = []
                if request.opt_launch:
                    cfgid = CfgId(request.opt_launch, request.masteruri)
                    if cfgid in self._loaded_files:
                        launch_configs.append(self._loaded_files[cfgid])
                if not launch_configs:
                    # get launch configurations with given node
                    launch_configs = []
                    for cfgid, launchcfg in self._loaded_files.items():
                        if cfgid.equal_masteruri(request.masteruri):
                            n = launchcfg.get_node(request.name)
                            if n is not None:
                                launch_configs.append(launchcfg)
                if not launch_configs:
                    result.status.code = NODE_NOT_FOUND
                    result.status.error_msg = "Node '%s' not found" % request.name
                    yield result
                if len(launch_configs) > 1:
                    result.status.code = MULTIPLE_LAUNCHES
                    result.status.error_msg = "Node '%s' found in multiple launch files" % request.name
                    result.launch.extend(
                        [lcfg.filename for lcfg in launch_configs])
                    yield result
                try:
                    result.launch.append(launch_configs[0].filename)
                    startcfg = launcher.create_start_config(request.name, launch_configs[0], request.opt_binary, masteruri=request.masteruri, loglevel=request.loglevel,
                                                            logformat=request.logformat, reload_global_param=request.reload_global_param, cmd_prefix=request.cmd_prefix)
                    binary = launcher.run_node(startcfg)
                    if binary:
                        self._add_file_to_observe(binary)
                    result.status.code = OK
                    yield result
                except exceptions.BinarySelectionRequest as bsr:
                    result.status.code = MULTIPLE_BINARIES
                    result.status.error_msg = "multiple binaries found for node '%s': %s" % (
                        request.name, bsr.choices)
                    result.path.extend(bsr.choices)
                    yield result
                except grpc.RpcError as conerr:
                    result.status.code = CONNECTION_ERROR
                    result.status.error_msg = utf8(conerr)
                    yield result
            except exceptions.ResourceNotFound as err_nf:
                result = lmsg.StartNodeReply(name=request.name)
                result.status.code = ERROR
                result.status.error_msg = "Error while start node '%s': %s" % (
                    request.name, utf8(err_nf))
                yield result
            except Exception as _errr:
                result = lmsg.StartNodeReply(name=request.name)
                result.status.code = ERROR
                result.status.error_msg = "Error while start node '%s': %s" % (
                    request.name, utf8(traceback.format_exc()))
                yield result

    @wamp.register('ros.launch.start_node')
    def start_node(self, request_json: LaunchNode) -> LaunchNodeReply:
        Log.debug('Request to [ros.launch.start_node]')

        # Covert input dictionary into a proper python object
        request = json.loads(json.dumps(request_json),
                             object_hook=lambda d: SimpleNamespace(**d))

        result = LaunchNodeReply(name=request.name, paths=[], launch_files=[])

        try:
            launch_configs = []
            if request.opt_launch:
                cfgid = CfgId(request.opt_launch, request.masteruri)
                if cfgid in self._loaded_files:
                    launch_configs.append(self._loaded_files[cfgid])
            if not launch_configs:
                # get launch configurations with given node
                launch_configs = []
                for cfgid, launchcfg in self._loaded_files.items():
                    if cfgid.equal_masteruri(request.masteruri):
                        n = launchcfg.get_node(request.name)
                        if n is not None:
                            launch_configs.append(launchcfg)
            if not launch_configs:
                result.status.code = 'NODE_NOT_FOUND'
                result.status.msg = "Node '%s' not found" % request.name
                return json.dumps(result, cls=SelfEncoder)
            if len(launch_configs) > 1:
                result.status.code = 'MULTIPLE_LAUNCHES'
                result.status.msg = "Node '%s' found in multiple launch files" % request.name
                result.launch_files.extend(
                    [lcfg.filename for lcfg in launch_configs])
                return json.dumps(result, cls=SelfEncoder)
            try:
                result.launch_files.append(launch_configs[0].filename)
                startcfg = launcher.create_start_config(request.name, launch_configs[0], request.opt_binary, masteruri=request.masteruri, loglevel=request.loglevel,
                                                        logformat=request.logformat, reload_global_param=request.reload_global_param, cmd_prefix=request.cmd_prefix)
                binary = launcher.run_node(startcfg)
                if binary:
                    self._add_file_to_observe(binary)
                result.status.code = 'OK'
            except exceptions.BinarySelectionRequest as bsr:
                result.status.code = 'MULTIPLE_BINARIES'
                result.status.msg = "multiple binaries found for node '%s': %s" % (
                    request.name, bsr.choices)
                result.paths.extend(bsr.choices)
                return json.dumps(result, cls=SelfEncoder)
            except grpc.RpcError as conerr:
                result.status.code = 'CONNECTION_ERROR'
                result.status.msg = utf8(conerr)
                return json.dumps(result, cls=SelfEncoder)
        except exceptions.ResourceNotFound as err_nf:
            result.status.code = 'ERROR'
            result.status.msg = "Error while start node '%s': %s" % (
                request.name, utf8(err_nf))
            return json.dumps(result, cls=SelfEncoder)
        except Exception as _errr:
            result.status.code = 'ERROR'
            result.status.msg = "Error while start node '%s': %s" % (
                request.name, utf8(traceback.format_exc()))
            return json.dumps(result, cls=SelfEncoder)
        finally:
            return json.dumps(result, cls=SelfEncoder)

    @wamp.register('ros.launch.start_nodes')
    def start_nodes(self, request_json: List[LaunchNode], continue_on_error: bool = True) -> List[LaunchNodeReply]:
        Log.debug('Request to [ros.launch.start_nodes]')

        result = []
        for request in request_json:
            node_result = self.start_nodes(request, return_as_json=False)
            result.append(node_result)
            if not continue_on_error:
                if result.status.code != 'OK':
                    break

        return json.dumps(result, cls=SelfEncoder)

    def crossbar_abort(self, code: str = '') -> None:
        print(
            f"Abort from GUI received (ros.nodes.abort with code '{code}'). Not Implemented!")

    def StartStandaloneNode(self, request, context):
        Log.debug('StartStandaloneNode request:\n%s' % str(request))
        result = lmsg.StartNodeReply(name=request.name)
        try:
            startcfg = StartConfig.from_msg(request)
            try:
                launcher.run_node(startcfg)
                result.status.code = OK
            except exceptions.BinarySelectionRequest as bsr:
                result.status.code = MULTIPLE_BINARIES
                result.status.error_msg = "multiple binaries found for node '%s': %s" % (
                    request.name, bsr.choices)
                result.launch.extend(bsr.choices)
        except grpc.RpcError as conerr:
            result.status.code = CONNECTION_ERROR
            result.status.error_msg = utf8(conerr)
        except Exception:
            result = lmsg.StartNodeReply(name=request.name)
            result.status.code = ERROR
            result.status.error_msg = "Error while start node '%s': %s" % (
                request.name, utf8(traceback.format_exc()))
        return result

    @wamp.register('ros.launch.get_included_files')
    def get_included_files(self, request_json: LaunchIncludedFilesRequest) -> List[LaunchIncludedFile]:
        # Convert input dictionary into a proper python object
        request = json.loads(json.dumps(request_json),
                             object_hook=lambda d: SimpleNamespace(**d))
        path = request.path
        Log.debug(
            'Request to [ros.launch.get_included_files]: Path [%s]' % str(path))
        result = []
        try:
            search_in_ext = SEARCH_IN_EXT
            if request.search_in_ext:
                search_in_ext = request.search_in_ext
            # search for loaded file and get the arguments
            resolve_args = {arg.name: arg.value for arg in request.args}
            if not resolve_args:
                for cfgid, lcfg in self._loaded_files.items():
                    if cfgid.path == request.path:
                        resolve_args.update(lcfg.resolve_dict)
                        break
            # replay each file
            for inc_file in xml.find_included_files(request.path, request.recursive, request.unique, search_in_ext, resolve_args):
                file_size = 0
                if inc_file.exists:
                    file_size = os.path.getsize(inc_file.inc_path)
                lincf = LaunchIncludedFile(path=inc_file.path_or_str,
                                           line_number=inc_file.line_number,
                                           inc_path=inc_file.inc_path,
                                           exists=inc_file.exists,
                                           raw_inc_path=inc_file.raw_inc_path,
                                           rec_depth=inc_file.rec_depth,
                                           args=[LaunchArgument(
                                               name=name, value=value) for name, value in inc_file.args.items()],
                                           default_inc_args=[LaunchArgument(
                                               name=name, value=value) for name, value in inc_file.args.items()],
                                           size=file_size
                                           )
                result.append(lincf)
        except Exception:
            Log.warn("Can't get include files for %s: %s" %
                     (request.path, traceback.format_exc()))
        return json.dumps(result, cls=SelfEncoder)

    @wamp.register('ros.launch.get_msg_struct')
    def get_msg_struct(self, msg_type: str) -> LaunchMessageStruct:
        Log.info(
            f"Request to [ros.launch.get_msg_struct]: msg [{msg_type}]")
        result = LaunchMessageStruct(msg_type)

        try:
            mclass = roslib.message.get_message_class(msg_type)
            if mclass is None:
                result.error_msg = f"invalid message type: '{msg_type}'. If this is a valid message type, perhaps you need to run 'catkin build'"
                return json.dumps(result, cls=SelfEncoder)
            slots = mclass.__slots__
            types = mclass._slot_types
            msg_dict = {'type': msg_type,
                        'name': '',
                        'def': self._dict_from_slots(slots, types, {})}
            result.data = msg_dict
            result.valid = True
        except Exception as err:
            import traceback
            print(traceback.format_exc())
            result.error_msg = repr(err)
        return json.dumps(result, cls=SelfEncoder)

    @wamp.register('ros.launch.get_srv_struct')
    def get_srv_struct(self, srv_type: str) -> LaunchMessageStruct:
        Log.info(
            f"Request to [ros.launch.get_srv_struct]: msg [{srv_type}]")
        result = LaunchMessageStruct(srv_type)

        try:
            mclass = roslib.message.get_service_class(srv_type)
            if mclass is None:
                result.error_msg = f"invalid service type: '{srv_type}'. If this is a valid service type, perhaps you need to run 'catkin build'"
                return json.dumps(result, cls=SelfEncoder)
            slots = mclass._request_class.__slots__
            types = mclass._request_class._slot_types
            msg_dict = {'type': srv_type,
                        'name': '',
                        'def': self._dict_from_slots(slots, types, {})}
            result.data = msg_dict
            result.valid = True
        except Exception as err:
            import traceback
            print(traceback.format_exc())
            result.error_msg = repr(err)
        return json.dumps(result, cls=SelfEncoder)

    @classmethod
    def _dict_from_slots(cls, slots, types, values={}):
        result = []
        for slot, msg_type in zip(slots, types):
            base_type, is_array, _array_length = roslib.msgs.parse_type(
                msg_type)
            if base_type in roslib.msgs.PRIMITIVE_TYPES or base_type in ['time', 'duration']:
                default_value = 'now' if base_type in [
                    'time', 'duration'] else ''
                if slot in values and values[slot]:
                    default_value = values[slot]
                result.append({'type': msg_type, 'name': slot,
                               'def': [], 'default_value': default_value, 'is_array': is_array})
            else:
                try:
                    list_msg_class = roslib.message.get_message_class(
                        base_type)
                    if is_array and slot in values:
                        subresult = []
                        for slot_value in values[slot]:
                            subvalue = cls._dict_from_slots(
                                list_msg_class.__slots__, list_msg_class._slot_types, slot_value if slot in values and slot_value else {})
                            subresult.append(subvalue)
                        result.append(
                            {'type': msg_type, 'name': slot, 'def': subresult, 'default_value': slot_value, 'is_array': is_array})
                    else:
                        subresult = cls._dict_from_slots(
                            list_msg_class.__slots__, list_msg_class._slot_types, values[slot] if slot in values and values[slot] else {})
                        result.append(
                            {'type': msg_type, 'name': slot, 'def': subresult, 'default_value': [], 'is_array': is_array})
                except ValueError as e:
                    print(traceback.format_exc())
                    Log.warn(
                        f"Error while parse message type '{msg_type}': {e}")
                    raise ValueError(
                        f"Error while parse message type '{msg_type}': {e}")
        return result

    def str2typedValue(self, value, value_type):
        result = value
        if 'int' in value_type:
            result = int(value)
        elif 'float' in value_type or 'double' in value_type:
            result = float(value)
        elif value_type.startswith('bool'):
            result = value.lower() in ('yes', 'true', 't', 'y', '1')
        return result

    def _pubstr_from_dict(self, param_dict):
        result = dict()
        fields = param_dict if isinstance(
            param_dict, list) else param_dict['def']
        for field in fields:
            if not field['def']:
                # simple types
                if 'value' in field and field['value']:
                    base_type = field['type'].replace(r'/\[\d*\]/', '')
                    if field['is_array']:
                        # parse to array
                        listvals = field['value'].split(',')
                        result[field['name']] = [self.str2typedValue(
                            n, base_type) for n in listvals]
                    else:
                        result[field['name']] = self.str2typedValue(
                            field['value'], base_type)
            elif field['is_array']:
                result_array = []
                # it is a complex field type
                if 'value' in field:
                    for array_element in field['value']:
                        result_array.append(
                            self._pubstr_from_dict(array_element))
                # append created array
                if result_array:
                    result[field['name']] = result_array
            else:
                subresult = self._pubstr_from_dict(field['def'])
                if subresult:
                    result[field['name']] = subresult
        return result

    @wamp.register('ros.launch.publish_message')
    def publish_message(self, request_json: LaunchPublishMessage) -> None:
        try:
            # Convert input dictionary into a proper python object
            request = json.loads(json.dumps(request_json),
                                 object_hook=lambda d: SimpleNamespace(**d))
            Log.debug(
                f"Request to [ros.launch.publish_message]: msg [{request.msg_type}]")
            opt_str = ''
            opt_name_suf = '__latch_'
            if request.once:
                opt_str = '-1'
            elif request.latched:
                opt_str = '-l'
            elif request.rate != 0.0:
                opt_str = f"-r {request.rate}"
            if request.substitute_keywords:
                opt_str += ' -s'
            if request.verbose:
                opt_str += ' -v'
            if request.use_rostime:
                opt_str += ' --use-rostime'
            # remove empty lists
            data = json.loads(request.data)
            topic_params = self._pubstr_from_dict(data)
            pub_cmd = f"pub {request.topic_name} {request.msg_type} \"{topic_params}\" {opt_str}"
            Log.debug(f"rostopic parameter: {pub_cmd}")
            startcfg = StartConfig('rostopic', 'rostopic')
            startcfg.fullname = f"/rostopic_pub/{request.topic_name.strip('/')}"
            startcfg.args = [f"__name:={startcfg.fullname}", pub_cmd]
            launcher.run_node(startcfg)
        except Exception:
            import traceback
            print(traceback.format_exc())

    @wamp.register('ros.launch.call_service')
    def call_service(self, request_json: LaunchCallService) -> None:
        # Convert input dictionary into a proper python object
        Log.debug(
            f"Request to [ros.launch.call_service]: msg [{request_json}]")
        request = json.loads(json.dumps(request_json),
                             object_hook=lambda d: SimpleNamespace(**d))
        result = LaunchMessageStruct(request.srv_type)
        try:
            # remove empty lists
            data = json.loads(request.data)
            service_params = self._pubstr_from_dict(data)
            call_cmd = f"rosservice call {request.service_name} \"{service_params}\""
            fullname = f"/rosservice_call{request.service_name.rstrip('/')}"
            Log.debug(f"call service with: {call_cmd}")
            ps = SupervisedPopen(shlex.split(f"{call_cmd}"), stdout=subprocess.PIPE,
                                 stderr=subprocess.PIPE, object_id=f"call_service_{fullname}", description=f"Call service with {call_cmd}")
            output_err = ps.stderr.read()
            if output_err:
                result.error_msg = repr(output_err).replace('\\n', '\n')
            output = ps.stdout.read()
            if output:
                result.data = ruamel.yaml.load(
                    output, Loader=ruamel.yaml.Loader)
                result.valid = True
        except Exception as err:
            import traceback
            print(traceback.format_exc())
            result.error_msg = repr(err)
        return json.dumps(result, cls=SelfEncoder)

    def GetIncludedFiles(self, request, context):
        Log.debug('GetIncludedFiles request:\n%s' % str(request))
        try:
            search_in_ext = SEARCH_IN_EXT
            if request.search_in_ext:
                search_in_ext = request.search_in_ext
            # search for loaded file and get the arguments
            resolve_args = {
                arg.name: arg.value for arg in request.include_args}
            if not resolve_args:
                for cfgid, lcfg in self._loaded_files.items():
                    if cfgid.path == request.path:
                        resolve_args.update(lcfg.resolve_dict)
                        break
            # replay each file
            for inc_file in xml.find_included_files(request.path, request.recursive, request.unique, search_in_ext, resolve_args):
                reply = lmsg.IncludedFilesReply()
                reply.root_path = inc_file.path_or_str
                reply.linenr = inc_file.line_number
                reply.path = inc_file.inc_path
                reply.exists = inc_file.exists
                reply.rawname = inc_file.raw_inc_path
                if reply.exists:
                    reply.size = os.path.getsize(reply.path)
                reply.rec_depth = inc_file.rec_depth
                reply.include_args.extend(lmsg.Argument(name=name, value=value)
                                          for name, value in inc_file.args.items())
                # return each file one by one
                yield reply
        except Exception:
            Log.warn("Can't get include files for %s: %s" %
                     (request.path, traceback.format_exc()))

    @wamp.register('ros.launch.interpret_path')
    def interpret_path(self, request_json: LaunchInterpretPathRequest) -> List[LaunchInterpretPathReply]:
        # Covert input dictionary into a proper python object
        request = json.loads(json.dumps(request_json),
                             object_hook=lambda d: SimpleNamespace(**d))
        text = request.text
        Log.debug(
            'Request to [ros.launch.interpret_path]: %s' % str(text))
        args = {arg.name: arg.value for arg in request.args}
        result = []
        if text:
            try:
                for inc_file in xml.find_included_files(text, False, False, search_in_ext=[]):
                    aval = inc_file.raw_inc_path
                    aitems = aval.split("'")
                    for search_for in aitems:
                        if not search_for:
                            continue
                        Log.debug("try to interpret: %s" % search_for)
                        args_in_name = xml.get_arg_names(search_for)
                        request_args = False
                        for arg_name in args_in_name:
                            if not arg_name in args:
                                request_args = True
                                break
                        if request_args:
                            req_args = []
                            for arg_name in args_in_name:
                                if arg_name in args:
                                    req_args.append(LaunchArgument(
                                        arg_name, args[arg_name]))
                                else:
                                    req_args.append(LaunchArgument(arg_name))
                            reply = LaunchInterpretPathReply(
                                text=search_for, status='PARAMS_REQUIRED', args=req_args)
                            reply.status.code = 'PARAMS_REQUIRED'
                            result.append(reply)
                        else:
                            search_for_rpl = xml.replace_arg(search_for, args)
                            reply = LaunchInterpretPathReply(
                                text=search_for, status='OK', path=search_for_rpl, exists=os.path.exists(search_for), args=request.args)
                            result.append(reply)
            except Exception as err:
                reply = LaunchInterpretPathReply(
                    text=text, status='ERROR', args=request.args)
                reply.status.msg = utf8(err)
                result.append(reply)
        else:
            reply = LaunchInterpretPathReply(
                text=text, status='ERROR', args=request.args)
            reply.status.msg = utf8('empty request')
            result.append(reply)
        return json.dumps(result, cls=SelfEncoder)

    def InterpretPath(self, request, context):
        Log.debug('InterpretPath request:\n%s' % str(request))
        for text in request.paths:
            if text:
                reply = lmsg.InterpredPath()
                try:
                    reply.path = xml.interpret_path(text)
                    reply.exists = os.path.exists(reply.path)
                    reply.status.code = OK
                except Exception as err:
                    reply.status.code = PACKAGE_NOT_FOUND
                    reply.status.error_msg = utf8(err)
                yield reply

    def GetMtime(self, request, context):
        Log.debug('GetMtime request:\n%s' % str(request))
        try:
            result = lmsg.MtimeReply()
            result.path = request.path
            already_in = []
            mtime = 0
            if os.path.exists(request.path):
                mtime = os.path.getmtime(request.path)
                already_in.append(request.path)
            result.mtime = mtime
            # search for loaded file and get the arguments
            resolve_args = {}
            for cfgid, lcfg in self._loaded_files.items():
                if cfgid.path == request.path:
                    resolve_args.update(lcfg.resolve_dict)
                    break
            # add mtimes for all included files
            inc_files = xml.find_included_files(
                request.path, True, True, SEARCH_IN_EXT, resolve_args)
            for inc_file in inc_files:
                incf = inc_file.inc_path
                if incf not in already_in:
                    mtime = 0
                    if os.path.exists(incf):
                        mtime = os.path.getmtime(incf)
                    result.included_files.extend(
                        [lmsg.FileObj(path=incf, mtime=mtime)])
                    already_in.append(incf)
            return result
        except Exception:
            Log.warn(traceback.format_exc())

    def GetChangedBinaries(self, request, context):
        Log.debug('GetChangedBinaries request:\n%s' % str(request))
        result = lmsg.MtimeNodes()
        changed = launcher.changed_binaries([node for node in request.names])
        nodes = []
        for name, mtime in changed:
            node = lmsg.MtimeNode(name=name, mtime=mtime)
            nodes.append(node)
        result.nodes.extend(nodes)
        return result

    def GetStartCfg(self, request, context):
        Log.debug('GetStartCfg request:\n%s' % str(request))
        result = lmsg.StartCfgReply(name=request.name)
        launch_configs = []
        if request.opt_launch:
            cfgid = CfgId(request.opt_launch, request.masteruri)
            if cfgid in self._loaded_files:
                launch_configs.append(self._loaded_files[cfgid])
        if not launch_configs:
            # get launch configurations with given node
            launch_configs = []
            for cfgid, launchcfg in self._loaded_files.items():
                if cfgid.equal_masteruri(request.masteruri):
                    n = launchcfg.get_node(request.name)
                    if n is not None:
                        launch_configs.append(launchcfg)
        if not launch_configs:
            result.status.code = NODE_NOT_FOUND
            result.status.error_msg = "Node '%s' not found" % request.name
            return result
        if len(launch_configs) > 1:
            result.status.code = MULTIPLE_LAUNCHES
            result.status.error_msg = "Node '%s' found in multiple launch files" % request.name
            result.launch.extend([lcfg.filename for lcfg in launch_configs])
            return result
        result.launch.append(launch_configs[0].filename)
        startcfg = launcher.create_start_config(request.name, launch_configs[0], request.opt_binary, masteruri=request.masteruri,
                                                loglevel=request.loglevel, logformat=request.logformat, reload_global_param=request.reload_global_param)
        startcfg.fill_msg(result.startcfg)
        result.status.code = OK
        return result

    def ResetPackageCache(self, request, context):
        Log.debug('ResetPackageCache request:\n%s' % str(request))
        result = lmsg.Empty()
<<<<<<< HEAD
        ros_pkg.reset_cache()
        return result

    @wamp.register('ros.subscriber.start')
    def start_subscriber(self, request_json: SubscriberNode) -> bool:
        # Covert input dictionary into a proper python object
        request = json.loads(json.dumps(request_json),
                             object_hook=lambda d: SimpleNamespace(**d))
        topic = request.topic
        Log.debug(
            'Request to [ros.subscriber.start]: %s' % str(topic))
        startcfg = StartConfig('fkie_node_manager_daemon',
                               'node_manager_subscriber')
        startcfg.fullname = f"/_node_manager_subscriber/{topic.strip('/')}"
        startcfg.args = [f"__name:={startcfg.fullname}"]
        startcfg.args.append(f'--crossbar_port={self.port}')
        startcfg.args.append(f'--crossbar_realm={self.realm}')
        startcfg.args.append(f'--topic={topic}')
        startcfg.args.append(f'--message_type={request.message_type}')
        if request.filter.no_data:
            startcfg.args.append('--no_data')
        if request.filter.no_arr:
            startcfg.args.append('--no_arr')
        if request.filter.no_str:
            startcfg.args.append('--nostr')
        startcfg.args.append(f'--hz={request.filter.hz}')
        startcfg.args.append(f'--window={request.filter.window}')
        if request.filter.no_str:
            startcfg.args.append('--no_str')
        if request.tcp_no_delay:
            startcfg.args.append('--tcp_no_delay')
        launcher.run_node(startcfg)
        return True
=======
        reset_package_cache()
        return result

    def list_nodes(self):
        result = []
        for cfgid in list(self._loaded_files.keys()):
            lc = self._loaded_files[cfgid]
            for item in lc.roscfg.nodes:
                node_fullname = roslib.names.ns_join(item.namespace, item.name)
                result.append(node_fullname)
        return result
>>>>>>> cef20cbd
<|MERGE_RESOLUTION|>--- conflicted
+++ resolved
@@ -87,6 +87,7 @@
 from fkie_multimaster_msgs.defines import SEARCH_IN_EXT
 from fkie_multimaster_msgs.launch import xml
 from fkie_multimaster_msgs.logging.logging import Log
+from fkie_multimaster_msgs.names import ns_join
 from fkie_multimaster_msgs.system import exceptions
 from fkie_multimaster_msgs.system import ros1_masteruri
 from fkie_multimaster_msgs.system.url import equal_uri
@@ -1625,7 +1626,6 @@
     def ResetPackageCache(self, request, context):
         Log.debug('ResetPackageCache request:\n%s' % str(request))
         result = lmsg.Empty()
-<<<<<<< HEAD
         ros_pkg.reset_cache()
         return result
 
@@ -1659,16 +1659,13 @@
             startcfg.args.append('--tcp_no_delay')
         launcher.run_node(startcfg)
         return True
-=======
-        reset_package_cache()
-        return result
+
 
     def list_nodes(self):
         result = []
         for cfgid in list(self._loaded_files.keys()):
             lc = self._loaded_files[cfgid]
             for item in lc.roscfg.nodes:
-                node_fullname = roslib.names.ns_join(item.namespace, item.name)
+                node_fullname = ns_join(item.namespace, item.name)
                 result.append(node_fullname)
-        return result
->>>>>>> cef20cbd
+        return result